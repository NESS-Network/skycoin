<<<<<<< HEAD
typedef GoUint8_  cipher__Checksum[4];
typedef struct{
    GoUint8_ Version;      ///< Address version identifier.
						   ///< Used to differentiate testnet
=======
/**
 * Integrity checksum, 4-bytes long.
 */
typedef GoUint8_  cipher__Checksum[4];

/**
 * Addresses of SKY accounts
 */
typedef struct{
    GoUint8_ Version;      ///< Address version identifier.
               ///< Used to differentiate testnet
>>>>>>> 2e64746f
                           ///< vs mainnet addresses, for ins
    cipher__Ripemd160 Key; ///< Address hash identifier.
} cipher__Address;<|MERGE_RESOLUTION|>--- conflicted
+++ resolved
@@ -1,9 +1,3 @@
-<<<<<<< HEAD
-typedef GoUint8_  cipher__Checksum[4];
-typedef struct{
-    GoUint8_ Version;      ///< Address version identifier.
-						   ///< Used to differentiate testnet
-=======
 /**
  * Integrity checksum, 4-bytes long.
  */
@@ -15,7 +9,6 @@
 typedef struct{
     GoUint8_ Version;      ///< Address version identifier.
                ///< Used to differentiate testnet
->>>>>>> 2e64746f
                            ///< vs mainnet addresses, for ins
     cipher__Ripemd160 Key; ///< Address hash identifier.
 } cipher__Address;