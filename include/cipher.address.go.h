--- conflicted
+++ resolved
@@ -1,6 +1,3 @@
-<<<<<<< HEAD
-typedef GoUint8_  cipher__Checksum[4];
-=======
 /**
  * Integrity checksum, 4-bytes long.
  */
@@ -9,7 +6,6 @@
 /**
  * Addresses of SKY accounts
  */
->>>>>>> 4813fe7a
 typedef struct{
     GoUint8_ Version;      ///< Address version identifier.
                ///< Used to differentiate testnet
