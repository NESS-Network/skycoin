--- conflicted
+++ resolved
@@ -177,11 +177,13 @@
     git clone https://github.com/tpope/vim-fugitive /usr/share/vim/vim80/pack/dev/start/vim-fugitive && \
     git clone https://github.com/Shougo/vimshell.vim /usr/share/vim/vim80/pack/dev/start/0vimshell && \
     git clone https://github.com/Shougo/vimproc.vim /usr/share/vim/vim80/pack/dev/start/0vimproc && \
-<<<<<<< HEAD
-=======
     git clone https://github.com/w0rp/ale.git /usr/share/vim/vim80/pack/dev/start/ale && \
->>>>>>> dc9211d1
-    cd /usr/share/vim/vim80/pack/dev/start/0vimproc && make
+    cd /usr/share/vim/vim80/pack/dev/start/0vimproc && make ;\
+    git clone https://github.com/iberianpig/tig-explorer.vim.git /tmp/tig-explorer;\
+    cp /tmp/tig-explorer/autoload/tig_explorer.vim /usr/share/vim/vim80/autoload;\
+    cp /tmp/tig-explorer/plugin/tig_explorer.vim /usr/share/vim/vim80/plugin;\
+    rm -rf /tmp/tig-explorer
+
 
 # Install SWIG-3.0.12
 RUN cd /tmp/; \
