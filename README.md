![skycoin logo](https://user-images.githubusercontent.com/26845312/32426705-d95cb988-c281-11e7-9463-a3fce8076a72.png)

# Skycoin

[![Build Status](https://travis-ci.org/skycoin/skycoin.svg)](https://travis-ci.org/skycoin/skycoin)
[![GoDoc](https://godoc.org/github.com/skycoin/skycoin?status.svg)](https://godoc.org/github.com/skycoin/skycoin)
[![Go Report Card](https://goreportcard.com/badge/github.com/skycoin/skycoin)](https://goreportcard.com/report/github.com/skycoin/skycoin)

Skycoin is a next-generation cryptocurrency.

Skycoin was written from scratch and designed over four years to realize the
ideal of Bitcoin and represents the apex of cryptocurrency design.
Skycoin is not designed to add features to Bitcoin,
but rather improves Bitcoin by increasing simplicity,
security and stripping out everything non-essential.

Some people have hyped the Skycoin Project as leading into "Bitcoin 3.0".
The coin itself is not "Bitcoin 3.0",
but is rather "Bitcoin 1.0". Bitcoin is a prototype crypto-coin.
Skycoin was designed to be what Bitcoin would look like if it were built from
scratch, to remedy the rough edges in the Bitcoin design.

- no duplicate coin-base outputs
- enforced checks for hash collisions
- simple deterministic wallets
- no transaction malleability
- no signature malleability
- removal of the scripting language
- CoinJoin and normal transactions are indistinguishable
- elimination of edge-cases that prevent independent node implementations
- <=10 second transaction times
- elimination of the need for mining to achieve blockchain consensus

## Links

* [skycoin.net](https://www.skycoin.net)
* [Skycoin Blog](https://www.skycoin.net/blog)
* [Skycoin Docs](https://www.skycoin.net/docs)
* [Skycoin Blockchain Explorer](https://explorer.skycoin.net)
* [Skycoin Development Telegram Channel](https://t.me/skycoindev)
* [Skycoin Github Wiki](https://github.com/skycoin/skycoin/wiki)

## Table of Contents

<!-- MarkdownTOC levels="1,2,3,4,5" autolink="true" bracket="round" -->

- [Changelog](#changelog)
- [Installation](#installation)
	- [Go 1.10+ Installation and Setup](#go-110-installation-and-setup)
	- [Go get skycoin](#go-get-skycoin)
	- [Run Skycoin from the command line](#run-skycoin-from-the-command-line)
	- [Show Skycoin node options](#show-skycoin-node-options)
	- [Run Skycoin with options](#run-skycoin-with-options)
	- [Docker image](#docker-image)
	- [Building your own images](#building-your-own-images)
	- [Development image](#development-image)
- [API Documentation](#api-documentation)
	- [REST API](#rest-api)
	- [JSON-RPC 2.0 API](#json-rpc-20-api)
	- [Skycoin command line interface](#skycoin-command-line-interface)
- [Integrating Skycoin with your application](#integrating-skycoin-with-your-application)
- [Contributing a node to the network](#contributing-a-node-to-the-network)
- [Creating a new coin](#creating-a-new-coin)
- [Running with a custom coin hour burn factor](#running-with-a-custom-coin-hour-burn-factor)
- [Running with a custom max transaction size](#running-with-a-custom-max-transaction-size)
- [Running with a custom max decimal places](#running-with-a-custom-max-decimal-places)
- [URI Specification](#uri-specification)
- [Wire protocol user agent](#wire-protocol-user-agent)
- [Development](#development)
	- [Modules](#modules)
	- [Client libraries](#client-libraries)
	- [Running Tests](#running-tests)
	- [Running Integration Tests](#running-integration-tests)
		- [Stable Integration Tests](#stable-integration-tests)
		- [Live Integration Tests](#live-integration-tests)
		- [Debugging Integration Tests](#debugging-integration-tests)
		- [Update golden files in integration testdata](#update-golden-files-in-integration-testdata)
	- [Test coverage](#test-coverage)
		- [Test coverage for the live node](#test-coverage-for-the-live-node)
	- [Formatting](#formatting)
	- [Code Linting](#code-linting)
	- [Profiling](#profiling)
	- [Dependencies](#dependencies)
		- [Rules](#rules)
		- [Management](#management)
	- [Configuration Modes](#configuration-modes)
		- [Development Desktop Client Mode](#development-desktop-client-mode)
		- [Server Daemon Mode](#server-daemon-mode)
		- [Electron Desktop Client Mode](#electron-desktop-client-mode)
		- [Standalone Desktop Client Mode](#standalone-desktop-client-mode)
	- [Wallet GUI Development](#wallet-gui-development)
	- [Releases](#releases)
		- [Update the version](#update-the-version)
		- [Pre-release testing](#pre-release-testing)
		- [Creating release builds](#creating-release-builds)
		- [Release signing](#release-signing)
- [Responsible Disclosure](#responsible-disclosure)

<!-- /MarkdownTOC -->

## Changelog

[CHANGELOG.md](CHANGELOG.md)

## Installation

Skycoin supports go1.10+.

### Go 1.10+ Installation and Setup

[Golang 1.10+ Installation/Setup](./INSTALLATION.md)

### Go get skycoin

```sh
go get github.com/skycoin/skycoin/...
```

This will download `github.com/skycoin/skycoin` to `$GOPATH/src/github.com/skycoin/skycoin`.

You can also clone the repo directly with `git clone https://github.com/skycoin/skycoin`,
but it must be cloned to this path: `$GOPATH/src/github.com/skycoin/skycoin`.

### Run Skycoin from the command line

```sh
cd $GOPATH/src/github.com/skycoin/skycoin
make run-client
```

### Show Skycoin node options

```sh
cd $GOPATH/src/github.com/skycoin/skycoin
make run-help
```

### Run Skycoin with options

Example:

```sh
cd $GOPATH/src/github.com/skycoin/skycoin
make ARGS="--launch-browser=false -data-dir=/custom/path" run
```

### Docker image

This is the quickest way to start using Skycoin using Docker.

```sh
$ docker volume create skycoin-data
$ docker volume create skycoin-wallet
$ docker run -ti --rm \
    -v skycoin-data:/data/.skycoin \
    -v skycoin-wallet:/wallet \
    -p 6000:6000 \
    -p 6420:6420 \
    skycoin/skycoin
```

This image has a `skycoin` user for the skycoin daemon to run, with UID and GID 10000.
When you mount the volumes, the container will change their owner, so you
must be aware that if you are mounting an existing host folder any content you
have there will be own by 10000.

The container will run with some default options, but you can change them
by just appending flags at the end of the `docker run` command. The following
example will show you the available options.

```sh
docker run --rm skycoin/skycoin -help
```

Access the dashboard: [http://localhost:6420](http://localhost:6420).

Access the API: [http://localhost:6420/version](http://localhost:6420/version).

### Building your own images

[Building your own images](docker/images/mainnet/README.md).

### Development image

The [skycoin/skycoindev-cli docker image](docker/images/dev-cli/README.md) is provided in order to make
easy to start developing Skycoin. It comes with the compiler, linters, debugger
and the vim editor among other tools.

The [skycoin/skycoindev-dind docker image](docker/images/dev-docker/README.md) comes with docker installed
and all tools available on `skycoin/skycoindev-cli:develop` docker image.

Also, the [skycoin/skycoindev-vscode docker image](docker/images/dev-vscode/README.md) is provided
to facilitate the setup of the development process with [Visual Studio Code](https://code.visualstudio.com)
and useful tools included in `skycoin/skycoindev-cli`.


## API Documentation

### REST API

[REST API](src/api/README.md).

### JSON-RPC 2.0 API

*Deprecated, avoid using this*

[JSON-RPC 2.0 README](src/api/webrpc/README.md).

### Skycoin command line interface

[CLI command API](cmd/cli/README.md).

## Integrating Skycoin with your application

[Skycoin Integration Documentation](INTEGRATION.md)

## Contributing a node to the network

Add your node's `ip:port` to the [peers.txt](peers.txt) file.
This file will be periodically uploaded to https://downloads.skycoin.net/blockchain/peers.txt
and used to seed client with peers.

*Note*: Do not add Skywire nodes to `peers.txt`.
Only add Skycoin nodes with high uptime and a static IP address (such as a Skycoin node hosted on a VPS).

## Creating a new coin

See the [newcoin tool README](./cmd/newcoin/README.md)

## Running with a custom coin hour burn factor

The coin hour burn factor is the denominator in the ratio of coinhours that must be burned by a transaction.
For example, a burn factor of 2 means 1/2 of hours must be burned. A burn factor of 10 means 1/10 of coin hours must be burned.

The coin hour burn factor can be configured with a `USER_BURN_FACTOR` envvar. It cannot be configured through the command line.

```sh
USER_BURN_FACTOR=999 ./run-client.sh
```

This burn factor applies to user-created transactions.

To control the burn factor in other scenarios, use `-burn-factor-unconfirmed` and `-burn-factor-create-block`.

## Running with a custom max transaction size

```sh
USER_MAX_TXN_SIZE=1024 ./run-client.sh
```

This maximum transaction size applies to user-created transactions.

To control the transaction size in other scenarios, use `-max-txn-size-unconfirmed` and `-max-txn-size-create-block`.

To control the max block size, use `-max-block-size`.

Transaction and block size are measured in bytes.

## Running with a custom max decimal places

```sh
USER_MAX_DECIMALS=4 ./run-client.sh
```

This maximum transaction size applies to user-created transactions.

To control the maximum decimals in other scenarios, use `-max-decimals-unconfirmed` and `-max-decimals-create-block`.

## URI Specification

Skycoin URIs obey the same rules as specified in Bitcoin's [BIP21](https://github.com/bitcoin/bips/blob/master/bip-0021.mediawiki).
They use the same fields, except with the addition of an optional `hours` parameter, specifying the coin hours.

Example Skycoin URIs:

* `skycoin:2hYbwYudg34AjkJJCRVRcMeqSWHUixjkfwY`
* `skycoin:2hYbwYudg34AjkJJCRVRcMeqSWHUixjkfwY?amount=123.456&hours=70`
* `skycoin:2hYbwYudg34AjkJJCRVRcMeqSWHUixjkfwY?amount=123.456&hours=70&label=friend&message=Birthday%20Gift`

## Wire protocol user agent

[Wire protocol user agent description](https://github.com/skycoin/skycoin/wiki/Wire-protocol-user-agent)

## Development

We have two branches: `master` and `develop`.

`develop` is the default branch and will have the latest code.

`master` will always be equal to the current stable release on the website, and should correspond with the latest release tag.

### Modules

* `api` - REST API interface
* `api/webrpc` - JSON-RPC 2.0 API [deprecated]
* `cipher` - cryptographic library
* `cli` - CLI library
* `coin` - blockchain data structures
* `daemon` - top-level application manager, combining all components (networking, database, wallets)
* `daemon/gnet` - networking library
* `daemon/pex` - peer management
* `visor` - top-level blockchain database layer
* `visor/blockdb` - low-level blockchain database layer
* `visor/historydb` - low-level blockchain database layer for historical blockchain metadata
* `wallet` - wallet file management

### Client libraries

Skycoin implements client libraries which export core functionality for usage from
other programming languages.

* `lib/cgo/` - libskycoin C client library ( [overview](lib/cgo/README.md), [API reference](docs/libc/API.md) )

For further details run `make docs` to generate documetation and read the corresponding README and API references.

It is also possible to [build client libraries for other programming languages](lib/swig/README.md)
using [SWIG](http://www.swig.org/).

### Running Tests

```sh
make test
```

### Running Integration Tests

There are integration tests for the CLI and HTTP API interfaces. They have two
run modes, "stable" and "live.

The stable integration tests will use a skycoin daemon
whose blockchain is synced to a specific point and has networking disabled so that the internal
state does not change.

The live integration tests should be run against a synced or syncing node with networking enabled.

#### Stable Integration Tests

```sh
make integration-test-stable
```

or

```sh
./ci-scripts/integration-test-stable.sh -v -w
```

The `-w` option, run wallet integrations tests.

The `-v` option, show verbose logs.

#### Live Integration Tests

The live integration tests run against a live runnning skycoin node, so before running the test, we
need to start a skycoin node:

```sh
./run-daemon.sh
```

After the skycoin node is up, run the following command to start the live tests:

```sh
./ci-scripts/integration-test.live.sh -v
```

The above command will run all tests except the wallet related tests. To run wallet tests, we
need to manually specify a wallet file, and it must have at least `2 coins` and `256 coinhours`,
it also must have been loaded by the node.

We can specify the wallet by setting two environment variables: `WALLET_DIR` and `WALLET_NAME`. The `WALLET_DIR`
represents the absolute path of the wallet directory, and `WALLET_NAME` represents the wallet file name.

Note: `WALLET_DIR` is only used by the CLI integration tests. The GUI integration tests use the node's
configured wallet directory, which can be controlled with `-wallet-dir` when running the node.

If the wallet is encrypted, also set `WALLET_PASSWORD`.

```sh
export WALLET_DIR="$HOME/.skycoin/wallets"
export WALLET_NAME="$valid_wallet_filename"
export WALLET_PASSWORD="$wallet_password"
```

Then run the tests with the following command:

```sh
make integration-test-live
```

or

```sh
./ci-scripts/integration-test-live.sh -v -w
```

#### Debugging Integration Tests

Run specific test case:

It's annoying and a waste of time to run all tests to see if the test we real care
is working correctly. There's an option: `-r`, which can be used to run specific test case.
For exampe: if we only want to test `TestStableAddressBalance` and see the result, we can run:

```sh
./ci-scripts/integration-test-stable.sh -v -r TestStableAddressBalance
```

#### Update golden files in integration testdata

Golden files are expected data responses from the CLI or HTTP API saved to disk.
When the tests are run, their output is compared to the golden files.

To update golden files, use the `-u` option:

```sh
./ci-scripts/integration-test-live.sh -v -u
./ci-scripts/integration-test-stable.sh -v -u
```

We can also update a specific test case's golden file with the `-r` option.

### Test coverage

Coverage is automatically generated for `make test` and integration tests run against a stable node.
This includes integration test coverage. The coverage output files are placed in `coverage/`.

To merge coverage from all tests into a single HTML file for viewing:

```sh
make check
make merge-coverage
```

Then open `coverage/all-coverage.html` in the browser.

#### Test coverage for the live node

Some tests can only be run with a live node, for example wallet spending tests.
To generate coverage for this, build and run the skycoin node in test mode before running the live integration tests.

In one shell:

```sh
make run-integration-test-live-cover
```

In another shell:

```sh
make integration-test-live
```

After the tests have run, CTRL-C to exit the process from the first shell.
A coverage file will be generated at `coverage/skycoin-live.coverage.out`.

Merge the coverage with `make merge-coverage` then open the `coverage/all-coverage.html` file to view it,
or generate the HTML coverage in isolation with `go tool cover -html`

### Formatting

All `.go` source files should be formatted `goimports`.  You can do this with:

```sh
make format
```

### Code Linting

Install prerequisites:

```sh
make install-linters
```

Run linters:

```sh
make lint
```

### Profiling

A full CPU profile of the program from start to finish can be obtained by running the node with the `-profile-cpu` flag.
Once the node terminates, a profile file is written to `-profile-cpu-file` (defaults to `cpu.prof`).
This profile can be analyzed with

```sh
go tool pprof cpu.prof
```

The HTTP interface for obtaining more profiling data or obtaining data while running can be enabled with `-http-prof`.
The HTTP profiling interface can be controlling with `-http-prof-host` and listens on `localhost:6060` by default.

See https://golang.org/pkg/net/http/pprof/ for guidance on using the HTTP profiler.

Some useful examples include:

```sh
go tool pprof http://localhost:6060/debug/pprof/profile?seconds=10
go tool pprof http://localhost:6060/debug/pprof/heap
```

A web page interface is provided by http/pprof at http://localhost:6060/debug/pprof/.

### Dependencies

#### Rules

Dependencies must not require `cgo`.  This means dependencies cannot be wrappers around C libraries.
Requiring `cgo` breaks cross compilation and interferes with repeatable (deterministic) builds.

Critical cryptographic dependencies used by code in package `cipher` are archived inside the `cipher` folder,
rather than in the `vendor` folder.  This prevents a user of the `cipher` package from accidentally using a
different version of the `cipher` dependencies than were developed, which could have catastrophic but hidden problems.

#### Management

Dependencies are managed with [dep](https://github.com/golang/dep).

To [install `dep` for development](https://github.com/golang/dep/blob/master/docs/installation.md#development):

```sh
go get -u github.com/golang/dep/cmd/dep
```

`dep` vendors all dependencies into the repo.

If you change the dependencies, you should update them as needed with `dep ensure`.

Use `dep help` for instructions on vendoring a specific version of a dependency, or updating them.

When updating or initializing, `dep` will find the latest version of a dependency that will compile.

Examples:

Initialize all dependencies:

```sh
dep init
```

Update all dependencies:

```sh
dep ensure -update -v
```

Add a single dependency (latest version):

```sh
dep ensure github.com/foo/bar
```

Add a single dependency (more specific version), or downgrade an existing dependency:

```sh
dep ensure github.com/foo/bar@tag
```

### Configuration Modes
There are 4 configuration modes in which you can run a skycoin node:
- Development Desktop Daemon
- Server Daemon
- Electron Desktop Client
- Standalone Desktop Client

#### Development Desktop Client Mode
This mode is configured via `run-client.sh`
```bash
$ ./run-client.sh
```

#### Server Daemon Mode
The default settings for a skycoin node are chosen for `Server Daemon`, which is typically run from source.
This mode is usually preferred to be run with security options, though `-disable-csrf` is normal for server daemon mode, it is left enabled by default.

```bash
$ ./run-daemon.sh
```

To disable CSRF:

```bash
$ ./run-daemon.sh -disable-csrf
```

#### Electron Desktop Client Mode
This mode configures itself via electron-main.js

#### Standalone Desktop Client Mode
This mode is configured by compiling with `STANDALONE_CLIENT` build tag.
The configuration is handled in `cmd/skycoin/skycoin.go`

### Wallet GUI Development

The compiled wallet source should be checked in to the repo, so that others do not need to install node to run the software.

Instructions for doing this:

[Wallet GUI Development README](src/gui/static/README.md)

### Releases

#### Update the version

0. If the `master` branch has commits that are not in `develop` (e.g. due to a hotfix applied to `master`), merge `master` into `develop`
0. Compile the `src/gui/static/dist/` to make sure that it is up to date (see [Wallet GUI Development README](src/gui/static/README.md))
0. Update all version strings in the repo (grep for them) to the new version
0. If changes require a new database verification on the next upgrade, update `src/skycoin/skycoin.go`'s `DBVerifyCheckpointVersion`	value
0. Update `CHANGELOG.md`: move the "unreleased" changes to the version and add the date
<<<<<<< HEAD
0. Update files in https://github.com/skycoin/repo-info/tree/master/repos , adding a new file for the new version of the following images and adjusting any configuration text that may have changed
  * `skycoin/skycoin`
  * `skycoin/skycoindev-cli`
  * `skycoin/skycoindev-vscode`
=======
0. Update files in https://github.com/skycoin/repo-info/tree/master/repos/skycoin/remote, adding a new file for the new version and adjusting any configuration text that may have changed
>>>>>>> 92a964f7
0. Merge these changes to `develop`
0. Follow the steps in [pre-release testing](#pre-release-testing)
0. Make a PR merging `develop` into `master`
0. Review the PR and merge it
0. Tag the `master` branch with the version number. Version tags start with `v`, e.g. `v0.20.0`.
    Sign the tag. If you have your GPG key in github, creating a release on the Github website will automatically tag the release.
    It can be tagged from the command line with `git tag -as v0.20.0 $COMMIT_ID`, but Github will not recognize it as a "release".
0. Make sure that the client runs properly from the `master` branch
0. Release builds are created and uploaded by travis. To do it manually, checkout the `master` branch and follow the [create release builds](electron/README.md) instructions.

If there are problems discovered after merging to `master`, start over, and increment the 3rd version number.
For example, `v0.20.0` becomes `v0.20.1`, for minor fixes.

#### Pre-release testing

Performs these actions before releasing:

* `make check`
* `make integration-test-live` (see [live integration tests](#live-integration-tests)) both with an unencrypted and encrypted wallet, and once with `-networking-disabled`
* `go run cmd/cli/cli.go checkdb` against a synced node
* On all OSes, make sure that the client runs properly from the command line (`./run-client.sh` and `./run-daemon.sh`)
* Build the releases and make sure that the Electron client runs properly on Windows, Linux and macOS.
    * Use a clean data directory with no wallets or database to sync from scratch and verify the wallet setup wizard.
    * Load a test wallet with nonzero balance from seed to confirm wallet loading works
    * Send coins to another wallet to confirm spending works
    * Restart the client, confirm that it reloads properly

#### Creating release builds

[Create Release builds](electron/README.md).

#### Release signing

Releases are signed with this PGP key:

`0x5801631BD27C7874`

The fingerprint for this key is:

```
pub   ed25519 2017-09-01 [SC] [expires: 2023-03-18]
      10A7 22B7 6F2F FE7B D238  0222 5801 631B D27C 7874
uid                      GZ-C SKYCOIN <token@protonmail.com>
sub   cv25519 2017-09-01 [E] [expires: 2023-03-18]
```

Keybase.io account: https://keybase.io/gzc

Follow the [Tor Project's instructions for verifying signatures](https://www.torproject.org/docs/verifying-signatures.html.en).

If you can't or don't want to import the keys from a keyserver, the signing key is available in the repo: [gz-c.asc](gz-c.asc).

Releases and their signatures can be found on the [releases page](https://github.com/skycoin/skycoin/releases).

Instructions for generating a PGP key, publishing it, signing the tags and binaries:
https://gist.github.com/gz-c/de3f9c43343b2f1a27c640fe529b067c

## Responsible Disclosure

Security flaws in skycoin source or infrastructure can be sent to security@skycoin.net.
Bounties are available for accepted critical bug reports.

PGP Key for signing:

```
-----BEGIN PGP PUBLIC KEY BLOCK-----

mDMEWaj46RYJKwYBBAHaRw8BAQdApB44Kgde4Kiax3M9Ta+QbzKQQPoUHYP51fhN
1XTSbRi0I0daLUMgU0tZQ09JTiA8dG9rZW5AcHJvdG9ubWFpbC5jb20+iJYEExYK
AD4CGwMFCwkIBwIGFQgJCgsCBBYCAwECHgECF4AWIQQQpyK3by/+e9I4AiJYAWMb
0nx4dAUCWq/TNwUJCmzbzgAKCRBYAWMb0nx4dKzqAP4tKJIk1vV2bO60nYdEuFB8
FAgb5ITlkj9PyoXcunETVAEAhigo4miyE/nmE9JT3Q/ZAB40YXS6w3hWSl3YOF1P
VQq4OARZqPjpEgorBgEEAZdVAQUBAQdAa8NkEMxo0dr2x9PlNjTZ6/gGwhaf5OEG
t2sLnPtYxlcDAQgHiH4EGBYKACYCGwwWIQQQpyK3by/+e9I4AiJYAWMb0nx4dAUC
Wq/TTQUJCmzb5AAKCRBYAWMb0nx4dFPAAQD7otGsKbV70UopH+Xdq0CDTzWRbaGw
FAoZLIZRcFv8zwD/Z3i9NjKJ8+LS5oc8rn8yNx8xRS+8iXKQq55bDmz7Igw=
=5fwW
-----END PGP PUBLIC KEY BLOCK-----
```

Key ID: [0x5801631BD27C7874](https://pgp.mit.edu/pks/lookup?search=0x5801631BD27C7874&op=index)

The fingerprint for this key is:

```
pub   ed25519 2017-09-01 [SC] [expires: 2023-03-18]
      10A7 22B7 6F2F FE7B D238  0222 5801 631B D27C 7874
uid                      GZ-C SKYCOIN <token@protonmail.com>
sub   cv25519 2017-09-01 [E] [expires: 2023-03-18]
```

Keybase.io account: https://keybase.io/gzc<|MERGE_RESOLUTION|>--- conflicted
+++ resolved
@@ -609,14 +609,10 @@
 0. Update all version strings in the repo (grep for them) to the new version
 0. If changes require a new database verification on the next upgrade, update `src/skycoin/skycoin.go`'s `DBVerifyCheckpointVersion`	value
 0. Update `CHANGELOG.md`: move the "unreleased" changes to the version and add the date
-<<<<<<< HEAD
-0. Update files in https://github.com/skycoin/repo-info/tree/master/repos , adding a new file for the new version of the following images and adjusting any configuration text that may have changed
+q0. Update files in https://github.com/skycoin/repo-info/tree/master/repos/skycoin/remote, adding a new file for the new version and adjusting any configuration text that may have changed
   * `skycoin/skycoin`
   * `skycoin/skycoindev-cli`
   * `skycoin/skycoindev-vscode`
-=======
-0. Update files in https://github.com/skycoin/repo-info/tree/master/repos/skycoin/remote, adding a new file for the new version and adjusting any configuration text that may have changed
->>>>>>> 92a964f7
 0. Merge these changes to `develop`
 0. Follow the steps in [pre-release testing](#pre-release-testing)
 0. Make a PR merging `develop` into `master`
