package gui

import (
	"bytes"
	"crypto/tls"
	"fmt"
	"io/ioutil"
	"net"
	"net/http"
	"path/filepath"
	"strconv"
	"strings"
	"time"
	"unicode"

	"github.com/skycoin/skycoin/src/cipher"
	"github.com/skycoin/skycoin/src/daemon"
	"github.com/skycoin/skycoin/src/util/file"
	wh "github.com/skycoin/skycoin/src/util/http"
	"github.com/skycoin/skycoin/src/util/logging"
	"github.com/skycoin/skycoin/src/wallet"
)

var (
	logger = logging.MustGetLogger("gui")
)

const (
	resourceDir = "dist/"
	devDir      = "dev/"
	indexPage   = "index.html"

	defaultReadTimeout  = time.Second * 10
	defaultWriteTimeout = time.Second * 60
	defaultIdleTimeout  = time.Second * 120
)

// Server exposes an HTTP API
type Server struct {
	server   *http.Server
	listener net.Listener
	done     chan struct{}
}

// Config configures Server
type Config struct {
	StaticDir        string
	DisableCSRF      bool
	DisableWalletAPI bool
	ReadTimeout      time.Duration
	WriteTimeout     time.Duration
	IdleTimeout      time.Duration
}

type muxConfig struct {
	host             string
	appLoc           string
	disableWalletAPI bool
}

func create(host string, c Config, daemon *daemon.Daemon) (*Server, error) {
	appLoc, err := file.DetermineResourcePath(c.StaticDir, resourceDir, devDir)
	if err != nil {
		return nil, err
	}
	logger.Infof("Web resources directory: %s", appLoc)

	csrfStore := &CSRFStore{
		Enabled: !c.DisableCSRF,
	}
	if c.DisableCSRF {
		logger.Warning("CSRF check disabled")
	}

	if c.ReadTimeout == 0 {
		c.ReadTimeout = defaultReadTimeout
	}
	if c.WriteTimeout == 0 {
		c.WriteTimeout = defaultWriteTimeout
	}
	if c.IdleTimeout == 0 {
		c.IdleTimeout = defaultIdleTimeout
	}

	mc := muxConfig{
		host:             host,
		appLoc:           appLoc,
		disableWalletAPI: c.DisableWalletAPI,
	}

	srvMux := newServerMux(mc, daemon.Gateway, csrfStore)
	srv := &http.Server{
		Handler:      srvMux,
		ReadTimeout:  c.ReadTimeout,
		WriteTimeout: c.WriteTimeout,
		IdleTimeout:  c.IdleTimeout,
	}

	return &Server{
		server: srv,
		done:   make(chan struct{}),
	}, nil
}

// Create creates a new Server instance that listens on HTTP
func Create(host string, c Config, daemon *daemon.Daemon) (*Server, error) {
	s, err := create(host, c, daemon)
	if err != nil {
		return nil, err
	}

	logger.Warning("HTTPS not in use!")

	s.listener, err = net.Listen("tcp", host)
	if err != nil {
		return nil, err
	}

	return s, nil
}

// CreateHTTPS creates a new Server instance that listens on HTTPS
func CreateHTTPS(host string, c Config, daemon *daemon.Daemon, certFile, keyFile string) (*Server, error) {
	s, err := create(host, c, daemon)
	if err != nil {
		return nil, err
	}

	logger.Infof("Using %s for the certificate", certFile)
	logger.Infof("Using %s for the key", keyFile)

	cert, err := tls.LoadX509KeyPair(certFile, keyFile)
	if err != nil {
		return nil, err
	}

	s.listener, err = tls.Listen("tcp", host, &tls.Config{
		Certificates: []tls.Certificate{cert},
	})
	if err != nil {
		return nil, err
	}

	return s, nil
}

// Serve serves the web interface on the configured host
func (s *Server) Serve() error {
	logger.Infof("Starting web interface on %s", s.listener.Addr())
	defer logger.Info("Web interface closed")
	defer close(s.done)

	if err := s.server.Serve(s.listener); err != nil {
		if err != http.ErrServerClosed {
			return err
		}
	}
	return nil
}

// Shutdown closes the HTTP service. This can only be called after Serve or ServeHTTPS has been called.
func (s *Server) Shutdown() {
	logger.Info("Shutting down web interface")
	defer logger.Info("Web interface shut down")
	s.listener.Close()
	<-s.done
}

<<<<<<< HEAD
func ElapseHandler(handler http.Handler) http.Handler {
	return http.HandlerFunc(func(w http.ResponseWriter, r *http.Request) {
		lrw := NewWrappedResponseWriter(w)
		start := time.Now()
		handler.ServeHTTP(lrw, r)
		logger.Infof("%v %s %s %v", lrw.statusCode, r.Method, r.URL.Path, time.Since(start))
	})
}

type wrappedResponseWriter struct {
	http.ResponseWriter
	statusCode int
}

func NewWrappedResponseWriter(w http.ResponseWriter) *wrappedResponseWriter {
	return &wrappedResponseWriter{w, http.StatusOK}
}

func (lrw *wrappedResponseWriter) WriteHeader(code int) {
	lrw.statusCode = code
	lrw.ResponseWriter.WriteHeader(code)
}

=======
>>>>>>> 4a56ced3
// newServerMux creates an http.ServeMux with handlers registered
func newServerMux(c muxConfig, gateway Gatewayer, csrfStore *CSRFStore) *http.ServeMux {
	mux := http.NewServeMux()

	headerCheck := func(host string, handler http.Handler) http.Handler {
		handler = OriginRefererCheck(host, handler)
		handler = wh.HostCheck(logger, host, handler)
		return handler
	}

	webHandler := func(endpoint string, handler http.Handler) {

		handler = wh.ElapsedHandler(logger, handler)
		handler = CSRFCheck(csrfStore, handler)
		handler = headerCheck(c.host, handler)
		mux.Handle(endpoint, handler)
	}

	if !c.disableWalletAPI {
		webHandler("/", newIndexHandler(c.appLoc))

		fileInfos, _ := ioutil.ReadDir(c.appLoc)
		for _, fileInfo := range fileInfos {
			route := fmt.Sprintf("/%s", fileInfo.Name())
			if fileInfo.IsDir() {
				route = route + "/"
			}
			webHandler(route, http.FileServer(http.Dir(c.appLoc)))
		}
	}

	// get the current CSRF token
	mux.Handle("/csrf", headerCheck(c.host, getCSRFToken(gateway, csrfStore)))

	webHandler("/version", versionHandler(gateway))

	// get set of unspent outputs
	webHandler("/outputs", getOutputsHandler(gateway))

	// get balance of addresses
	webHandler("/balance", getBalanceHandler(gateway))

	// Wallet interface

	// Returns wallet info
	// Method: GET
	// Args:
	//      id - Wallet ID [required]
	webHandler("/wallet", walletGet(gateway))

	// Loads wallet from seed, will scan ahead N address and
	// load addresses till the last one that have coins.
	// Method: POST
	// Args:
	//     seed: wallet seed [required]
	//     label: wallet label [required]
	//     scan: the number of addresses to scan ahead for balances [optional, must be > 0]
	webHandler("/wallet/create", walletCreate(gateway))

	webHandler("/wallet/newAddress", walletNewAddresses(gateway))

	// Returns the confirmed and predicted balance for a specific wallet.
	// The predicted balance is the confirmed balance minus any pending
	// spent amount.
	// GET arguments:
	//      id: Wallet ID
	webHandler("/wallet/balance", walletBalanceHandler(gateway))

	// Sends coins&hours to another address.
	// POST arguments:
	//  id: Wallet ID
	//  coins: Number of coins to spend
	//  dst: Destination address
	//  Returns total amount spent if successful, otherwise error describing
	//  failure status.
	webHandler("/wallet/spend", walletSpendHandler(gateway))

	// GET Arguments:
	//      id: Wallet ID
	// Returns all pending transanction for all addresses by selected Wallet
	webHandler("/wallet/transactions", walletTransactionsHandler(gateway))

	// Update wallet label
	// POST Arguments:
	//     id: wallet id
	//     label: wallet label
	webHandler("/wallet/update", walletUpdateHandler(gateway))

	// Returns all loaded wallets
	// returns sensitive information
	webHandler("/wallets", walletsHandler(gateway))

	// Returns wallets directory path
	webHandler("/wallets/folderName", getWalletFolder(gateway))

	// Generate wallet seed
	// GET Arguments:
	//     entropy: entropy bitsize.
	webHandler("/wallet/newSeed", newWalletSeed(gateway))

	// unload wallet
	// POST Argument:
	//         id: wallet id
	webHandler("/wallet/unload", walletUnloadHandler(gateway))

	// Blockchain interface

	webHandler("/blockchain/metadata", blockchainHandler(gateway))
	webHandler("/blockchain/progress", blockchainProgressHandler(gateway))

	// get block by hash or seq
	webHandler("/block", getBlock(gateway))
	// get blocks in specific range
	webHandler("/blocks", getBlocks(gateway))
	// get last N blocks
	webHandler("/last_blocks", getLastBlocks(gateway))

	// Network stats interface

	webHandler("/network/connection", connectionHandler(gateway))
	webHandler("/network/connections", connectionsHandler(gateway))
	webHandler("/network/defaultConnections", defaultConnectionsHandler(gateway))
	webHandler("/network/connections/trust", trustConnectionsHandler(gateway))
	webHandler("/network/connections/exchange", exchgConnectionsHandler(gateway))

	// Transaction handler

	// get set of pending transactions
	webHandler("/pendingTxs", getPendingTxs(gateway))
	// get txn by txid
	webHandler("/transaction", getTransactionByID(gateway))

	// Returns transactions that match the filters.
	// Method: GET
	// Args:
	//     addrs: Comma seperated addresses [optional, returns all transactions if no address is provided]
	//     confirmed: Whether the transactions should be confirmed [optional, must be 0 or 1; if not provided, returns all]
	webHandler("/transactions", getTransactions(gateway))
	//inject a transaction into network
	webHandler("/injectTransaction", injectTransaction(gateway))
	webHandler("/resendUnconfirmedTxns", resendUnconfirmedTxns(gateway))
	// get raw tx by txid.
	webHandler("/rawtx", getRawTx(gateway))

	// UxOut api handler

	// get uxout by id.
	webHandler("/uxout", getUxOutByID(gateway))
	// get all the address affected uxouts.
	webHandler("/address_uxouts", getAddrUxOuts(gateway))

	// Explorer handler

	// get set of pending transactions
	webHandler("/explorer/address", getTransactionsForAddress(gateway))

	webHandler("/coinSupply", getCoinSupply(gateway))

	webHandler("/richlist", getRichlist(gateway))

	webHandler("/addresscount", getAddressCount(gateway))

	return mux
}

// Returns a http.HandlerFunc for index.html, where index.html is in appLoc
func newIndexHandler(appLoc string) http.HandlerFunc {
	// Serves the main page
	return func(w http.ResponseWriter, r *http.Request) {
		page := filepath.Join(appLoc, indexPage)
		logger.Debugf("Serving index page: %s", page)
		if r.URL.Path == "/" {
			http.ServeFile(w, r, page)
		} else {
			wh.Error404(w)
		}
	}
}

func splitCommaString(s string) []string {
	words := strings.FieldsFunc(s, func(r rune) bool {
		return r == ',' || unicode.IsSpace(r)
	})

	// Deduplicate
	var dedupWords []string
	wordsMap := make(map[string]struct{})
	for _, w := range words {
		if _, ok := wordsMap[w]; !ok {
			dedupWords = append(dedupWords, w)
		}
		wordsMap[w] = struct{}{}
	}

	return dedupWords
}

// getOutputsHandler returns UxOuts filtered by a set of addresses or a set of hashes
// URI: /outputs
// Method: GET
// Args:
//    addrs: comma-separated list of addresses
//    hashes: comma-separated list of uxout hashes
// If neither addrs nor hashes are specificed, return all unspent outputs.
// If only one filter is specified, then return outputs match the filter.
// Both filters cannot be specified.
func getOutputsHandler(gateway Gatewayer) http.HandlerFunc {
	return func(w http.ResponseWriter, r *http.Request) {
		if r.Method != http.MethodGet {
			wh.Error405(w)
			return
		}

		var addrs []string
		var hashes []string

		addrStr := r.FormValue("addrs")
		hashStr := r.FormValue("hashes")

		if addrStr != "" && hashStr != "" {
			wh.Error400(w, "addrs and hashes cannot be specified together")
			return
		}

		filters := []daemon.OutputsFilter{}

		if addrStr != "" {
			addrs = splitCommaString(addrStr)

			for _, a := range addrs {
				if _, err := cipher.DecodeBase58Address(a); err != nil {
					wh.Error400(w, "addrs contains invalid address")
					return
				}
			}

			if len(addrs) > 0 {
				filters = append(filters, daemon.FbyAddresses(addrs))
			}
		}

		if hashStr != "" {
			hashes = splitCommaString(hashStr)
			if len(hashes) > 0 {
				filters = append(filters, daemon.FbyHashes(hashes))
			}
		}

		outs, err := gateway.GetUnspentOutputs(filters...)
		if err != nil {
			logger.Errorf("get unspent outputs failed: %v", err)
			wh.Error500(w)
			return
		}

		wh.SendJSONOr500(logger, w, outs)
	}
}

func getBalanceHandler(gateway Gatewayer) http.HandlerFunc {
	return func(w http.ResponseWriter, r *http.Request) {
		if r.Method != http.MethodGet {
			wh.Error405(w)
			return
		}

		addrsParam := r.FormValue("addrs")
		addrsStr := splitCommaString(addrsParam)

		addrs := make([]cipher.Address, 0, len(addrsStr))
		for _, addr := range addrsStr {
			a, err := cipher.DecodeBase58Address(addr)
			if err != nil {
				wh.Error400(w, fmt.Sprintf("address %s is invalid: %v", addr, err))
				return
			}
			addrs = append(addrs, a)
		}

		bals, err := gateway.GetBalanceOfAddrs(addrs)
		if err != nil {
			errMsg := fmt.Sprintf("Get balance failed: %v", err)
			logger.Error(errMsg)
			wh.Error500Msg(w, errMsg)
			return
		}

		var balance wallet.BalancePair
		for _, bal := range bals {
			var err error
			balance.Confirmed, err = balance.Confirmed.Add(bal.Confirmed)
			if err != nil {
				wh.Error500Msg(w, err.Error())
				return
			}

			balance.Predicted, err = balance.Predicted.Add(bal.Predicted)
			if err != nil {
				wh.Error500Msg(w, err.Error())
				return
			}
		}

		wh.SendJSONOr500(logger, w, balance)
	}
}

func versionHandler(gateway Gatewayer) http.HandlerFunc {
	return func(w http.ResponseWriter, r *http.Request) {
		if r.Method != http.MethodGet {
			wh.Error405(w)
			return
		}

		wh.SendJSONOr500(logger, w, gateway.GetBuildInfo())
	}
}

/*
attrActualLog remove color char in log
origin: "\u001b[36m[skycoin.daemon:DEBUG] Trying to connect to 47.88.33.156:6000\u001b[0m",
*/
func attrActualLog(logInfo string) string {
	//return logInfo
	var actualLog string
	actualLog = logInfo
	if strings.HasPrefix(logInfo, "[skycoin") {
		if strings.Contains(logInfo, "\u001b") {
			actualLog = logInfo[0 : len(logInfo)-4]
		}
	} else {
		if len(logInfo) > 5 {
			if strings.Contains(logInfo, "\u001b") {
				actualLog = logInfo[5 : len(logInfo)-4]
			}
		}
	}
	return actualLog
}
func getLogsHandler(logbuf *bytes.Buffer) http.HandlerFunc {
	return func(w http.ResponseWriter, r *http.Request) {
		if r.Method != http.MethodGet {
			wh.Error405(w)
			return
		}

		var err error
		defaultLineNum := 1000 // default line numbers
		linenum := defaultLineNum
		if lines := r.FormValue("lines"); lines != "" {
			linenum, err = strconv.Atoi(lines)
			if err != nil {
				linenum = defaultLineNum
			}
		}
		keyword := r.FormValue("include")
		excludeKeyword := r.FormValue("exclude")
		logs := []string{}
		logList := strings.Split(logbuf.String(), "\n")
		for _, logInfo := range logList {
			if excludeKeyword != "" && strings.Contains(logInfo, excludeKeyword) {
				continue
			}
			if keyword != "" && !strings.Contains(logInfo, keyword) {
				continue
			}

			if len(logs) >= linenum {
				logger.Debugf("logs size %d,total size:%d", len(logs), len(logList))
				break
			}
			log := attrActualLog(logInfo)
			if "" != log {
				logs = append(logs, log)
			}

		}

		wh.SendJSONOr500(logger, w, logs)
	}
}<|MERGE_RESOLUTION|>--- conflicted
+++ resolved
@@ -166,32 +166,6 @@
 	<-s.done
 }
 
-<<<<<<< HEAD
-func ElapseHandler(handler http.Handler) http.Handler {
-	return http.HandlerFunc(func(w http.ResponseWriter, r *http.Request) {
-		lrw := NewWrappedResponseWriter(w)
-		start := time.Now()
-		handler.ServeHTTP(lrw, r)
-		logger.Infof("%v %s %s %v", lrw.statusCode, r.Method, r.URL.Path, time.Since(start))
-	})
-}
-
-type wrappedResponseWriter struct {
-	http.ResponseWriter
-	statusCode int
-}
-
-func NewWrappedResponseWriter(w http.ResponseWriter) *wrappedResponseWriter {
-	return &wrappedResponseWriter{w, http.StatusOK}
-}
-
-func (lrw *wrappedResponseWriter) WriteHeader(code int) {
-	lrw.statusCode = code
-	lrw.ResponseWriter.WriteHeader(code)
-}
-
-=======
->>>>>>> 4a56ced3
 // newServerMux creates an http.ServeMux with handlers registered
 func newServerMux(c muxConfig, gateway Gatewayer, csrfStore *CSRFStore) *http.ServeMux {
 	mux := http.NewServeMux()
