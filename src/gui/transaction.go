--- conflicted
+++ resolved
@@ -236,11 +236,7 @@
 	}
 }
 
-<<<<<<< HEAD
-func resendUnconfirmedTxns(gate Gatewayer) http.HandlerFunc {
-=======
 func resendUnconfirmedTxns(gateway Gatewayer) http.HandlerFunc {
->>>>>>> fa54388b
 	return func(w http.ResponseWriter, r *http.Request) {
 		if r.Method != http.MethodGet {
 			wh.Error405(w)
