--- conflicted
+++ resolved
@@ -68,10 +68,6 @@
 	if obj == nil {
 		return nil
 	}
-<<<<<<< HEAD
-
-=======
->>>>>>> d499a9c2
 	return json.NewDecoder(resp.Body).Decode(obj)
 }
 
@@ -269,11 +265,7 @@
 // LastBlocks makes a request to /last_blocks
 func (c *Client) LastBlocks(n int) (*visor.ReadableBlocks, error) {
 	v := url.Values{}
-<<<<<<< HEAD
-	v.Add("n", fmt.Sprint(n))
-=======
 	v.Add("num", fmt.Sprint(n))
->>>>>>> d499a9c2
 	endpoint := "/last_blocks?" + v.Encode()
 
 	var b visor.ReadableBlocks
@@ -426,20 +418,12 @@
 }
 
 // WalletTransactions makes a request to /wallet/transactions
-<<<<<<< HEAD
-func (c *Client) WalletTransactions(id string) ([]visor.UnconfirmedTxn, error) {
-=======
 func (c *Client) WalletTransactions(id string) (*UnconfirmedTxnsResponse, error) {
->>>>>>> d499a9c2
 	v := url.Values{}
 	v.Add("id", id)
 	endpoint := "/wallet/transactions?" + v.Encode()
 
-<<<<<<< HEAD
-	var utx []visor.UnconfirmedTxn
-=======
 	var utx *UnconfirmedTxnsResponse
->>>>>>> d499a9c2
 	if err := c.Get(endpoint, &utx); err != nil {
 		return nil, err
 	}
@@ -497,11 +481,7 @@
 }
 
 // NetworkConnections makes a request to /network/connections
-<<<<<<< HEAD
-func (c *Client) NetworkConnections(addr string) (*daemon.Connections, error) {
-=======
 func (c *Client) NetworkConnections() (*daemon.Connections, error) {
->>>>>>> d499a9c2
 	var dc daemon.Connections
 	if err := c.Get("/network/connections", &dc); err != nil {
 		return nil, err
@@ -510,11 +490,7 @@
 }
 
 // NetworkDefaultConnections makes a request to /network/defaultConnections
-<<<<<<< HEAD
-func (c *Client) NetworkDefaultConnections(addr string) ([]string, error) {
-=======
 func (c *Client) NetworkDefaultConnections() ([]string, error) {
->>>>>>> d499a9c2
 	var dc []string
 	if err := c.Get("/network/defaultConnections", &dc); err != nil {
 		return nil, err
@@ -523,11 +499,7 @@
 }
 
 // NetworkTrustedConnections makes a request to /network/connections/trust
-<<<<<<< HEAD
-func (c *Client) NetworkTrustedConnections(addr string) ([]string, error) {
-=======
 func (c *Client) NetworkTrustedConnections() ([]string, error) {
->>>>>>> d499a9c2
 	var dc []string
 	if err := c.Get("/network/connections/trust", &dc); err != nil {
 		return nil, err
@@ -536,11 +508,7 @@
 }
 
 // NetworkExchangeableConnections makes a request to /network/connections/exchange
-<<<<<<< HEAD
-func (c *Client) NetworkExchangeableConnections(addr string) ([]string, error) {
-=======
 func (c *Client) NetworkExchangeableConnections() ([]string, error) {
->>>>>>> d499a9c2
 	var dc []string
 	if err := c.Get("/network/connections/exchange", &dc); err != nil {
 		return nil, err
@@ -557,31 +525,13 @@
 	return v, nil
 }
 
-<<<<<<< HEAD
-// LastTransactions makes a request to /lastTxs
-func (c *Client) LastTransactions() ([]visor.TransactionResult, error) {
-	var r []visor.TransactionResult
-	if err := c.Get("/lastTxs", &r); err != nil {
-		return nil, err
-	}
-	return r, nil
-}
-
-// Transaction makes a request to /transaction
-func (c *Client) Transaction(txid string) (*visor.ReadableTransaction, error) {
-=======
 // Transaction makes a request to /transaction
 func (c *Client) Transaction(txid string) (*visor.TransactionResult, error) {
->>>>>>> d499a9c2
 	v := url.Values{}
 	v.Add("txid", txid)
 	endpoint := "/transaction?" + v.Encode()
 
-<<<<<<< HEAD
-	var r visor.ReadableTransaction
-=======
 	var r visor.TransactionResult
->>>>>>> d499a9c2
 	if err := c.Get(endpoint, &r); err != nil {
 		return nil, err
 	}
@@ -589,20 +539,12 @@
 }
 
 // Transactions makes a request to /transactions
-<<<<<<< HEAD
-func (c *Client) Transactions(addrs []string) (*visor.TransactionResults, error) {
-=======
 func (c *Client) Transactions(addrs []string) (*[]visor.TransactionResult, error) {
->>>>>>> d499a9c2
 	v := url.Values{}
 	v.Add("addrs", strings.Join(addrs, ","))
 	endpoint := "/transactions?" + v.Encode()
 
-<<<<<<< HEAD
-	var r visor.TransactionResults
-=======
 	var r []visor.TransactionResult
->>>>>>> d499a9c2
 	if err := c.Get(endpoint, &r); err != nil {
 		return nil, err
 	}
@@ -610,44 +552,27 @@
 }
 
 // ConfirmedTransactions makes a request to /transactions?confirmed=true
-<<<<<<< HEAD
-func (c *Client) ConfirmedTransactions(addrs []string) (*visor.TransactionResults, error) {
-=======
 func (c *Client) ConfirmedTransactions(addrs []string) (*[]visor.TransactionResult, error) {
->>>>>>> d499a9c2
 	v := url.Values{}
 	v.Add("addrs", strings.Join(addrs, ","))
 	v.Add("confirmed", "true")
 	endpoint := "/transactions?" + v.Encode()
 
-<<<<<<< HEAD
-	var r visor.TransactionResults
-=======
 	var r []visor.TransactionResult
->>>>>>> d499a9c2
 	if err := c.Get(endpoint, &r); err != nil {
 		return nil, err
 	}
 	return &r, nil
 }
 
-<<<<<<< HEAD
-// UnconfirmedTransactions makes a request to /transactions?confirmed=true
-func (c *Client) UnconfirmedTransactions(addrs []string) (*visor.TransactionResults, error) {
-=======
 // UnconfirmedTransactions makes a request to /transactions?confirmed=false
 func (c *Client) UnconfirmedTransactions(addrs []string) (*[]visor.TransactionResult, error) {
->>>>>>> d499a9c2
 	v := url.Values{}
 	v.Add("addrs", strings.Join(addrs, ","))
 	v.Add("confirmed", "false")
 	endpoint := "/transactions?" + v.Encode()
 
-<<<<<<< HEAD
-	var r visor.TransactionResults
-=======
 	var r []visor.TransactionResult
->>>>>>> d499a9c2
 	if err := c.Get(endpoint, &r); err != nil {
 		return nil, err
 	}
@@ -701,15 +626,6 @@
 	return b, nil
 }
 
-<<<<<<< HEAD
-// Richlist makes a request to /richlist
-func (c *Client) Richlist() (visor.Richlist, error) {
-	var r visor.Richlist
-	if err := c.Get("/richlist", &r); err != nil {
-		return nil, err
-	}
-	return r, nil
-=======
 // RichlistParams are arguments to the /richlist endpoint
 type RichlistParams struct {
 	N                   int
@@ -732,7 +648,6 @@
 		return nil, err
 	}
 	return &r, nil
->>>>>>> d499a9c2
 }
 
 // AddressCount makes a request to /addresscount
