--- conflicted
+++ resolved
@@ -20,7 +20,6 @@
 	"github.com/skycoin/skycoin/src/util/fee"
 	"github.com/skycoin/skycoin/src/visor"
 	"github.com/skycoin/skycoin/src/wallet"
-	"github.com/google/go-querystring/query"
 )
 
 // Gateway RPC interface wrapper for daemon state
@@ -49,7 +48,6 @@
 	return args.Get(0).(wallet.Wallet), args.Error(1)
 }
 
-<<<<<<< HEAD
 // GetWalletBalance returns balance pair of specific wallet
 func (gw *FakeGateway) CreateWallet(wltName string, options wallet.Options) (wallet.Wallet, error) {
 	args := gw.Called(wltName, options)
@@ -61,8 +59,6 @@
 	return args.Get(0).(wallet.Wallet), args.Error(1)
 }
 
-=======
->>>>>>> f33f2294
 func TestWalletSpendHandler(t *testing.T) {
 	type httpBody struct {
 		WalletID string
@@ -538,7 +534,6 @@
 			if tc.body.WalletID != "" {
 				v.Add("id", tc.body.WalletID)
 			}
-<<<<<<< HEAD
 		}
 
 		if len(v) > 0 {
@@ -716,8 +711,12 @@
 	}
 }
 
-
 func TestWalletCreateHandler(t *testing.T) {
+	type httpBody struct {
+		Seed  string
+		Label string
+		ScanN string
+	}
 	tt := []struct {
 		name                      string
 		method                    string
@@ -908,35 +907,30 @@
 
 	for _, tc := range tt {
 		gateway := &FakeGateway{
-			wltName: tc.wltname,
-			scanN:   tc.scnN,
-			t:       t,
+			walletID: tc.wltname,
+			t:        t,
 		}
 		gateway.On("CreateWallet", "", tc.options).Return(tc.gatewayCreateWalletResult, tc.gatewayCreateWalletErr)
 		gateway.On("ScanAheadWalletAddresses", tc.wltname, tc.scnN-1).Return(tc.scanWalletAddressesResult, tc.scanWalletAddressesError)
-		body, _ := query.Values(tc.body)
-
-		req, err := http.NewRequest(tc.method, tc.url, bytes.NewBufferString(body.Encode()))
+		v := url.Values{}
+		if tc.body != nil {
+			if tc.body.Seed != "" {
+				v.Add("seed", tc.body.Seed)
+			}
+			if tc.body.Label != "" {
+				v.Add("label", tc.body.Label)
+			}
+			if tc.body.ScanN != "" {
+				v.Add("scan", tc.body.ScanN)
+			}
+		}
+
+		req, err := http.NewRequest(tc.method, tc.url, bytes.NewBufferString(v.Encode()))
 		req.Header.Add("Content-Type", "application/x-www-form-urlencoded")
-		if err != nil {
-			t.Fatal(err)
-=======
-		}
-
-		if len(v) > 0 {
-			url += "?" + v.Encode()
->>>>>>> f33f2294
-		}
-
-		req, err := http.NewRequest(tc.method, url, nil)
 		require.NoError(t, err)
 
 		rr := httptest.NewRecorder()
-<<<<<<< HEAD
-		handler := http.HandlerFunc(WalletCreate(gateway))
-=======
-		handler := http.HandlerFunc(walletGet(gateway))
->>>>>>> f33f2294
+		handler := http.HandlerFunc(walletCreate(gateway))
 
 		handler.ServeHTTP(rr, req)
 
@@ -945,12 +939,8 @@
 			tc.name, status, tc.status)
 
 		if status != http.StatusOK {
-<<<<<<< HEAD
-			require.Equal(t, tc.err, strings.TrimSpace(rr.Body.String()), "case: %s, handler returned wrong error message: got `%v`| %s, want `%v`",
-=======
 			require.Equal(t, tc.err, strings.TrimSpace(rr.Body.String()),
 				"case: %s, handler returned wrong error message: got `%v`| %s, want `%v`",
->>>>>>> f33f2294
 				tc.name, strings.TrimSpace(rr.Body.String()), status, tc.err)
 		} else {
 			var msg wallet.ReadableWallet
@@ -961,148 +951,4 @@
 			require.Equal(t, tc.responseBody, msg, tc.name)
 		}
 	}
-}
-
-func TestWalletBalanceHandler(t *testing.T) {
-	type httpBody struct {
-		WalletID string
-		Dst      string
-		Coins    string
-	}
-	tt := []struct {
-		name                          string
-		method                        string
-		url                           string
-		body                          *httpBody
-		status                        int
-		err                           string
-		walletId                      string
-		gatewayGetWalletBalanceResult wallet.BalancePair
-		gatewayBalanceErr             error
-		result                        *wallet.BalancePair
-	}{
-		{
-			"405",
-			"PUT",
-			"/wallet/balance",
-			nil,
-			http.StatusMethodNotAllowed,
-			"405 Method Not Allowed",
-			"0",
-			wallet.BalancePair{},
-			nil,
-			nil,
-		},
-		{
-			"400 - no walletId",
-			"GET",
-			"/wallet/balance",
-			nil,
-			http.StatusBadRequest,
-			"400 Bad Request - missing wallet id",
-			"0",
-			wallet.BalancePair{},
-			nil,
-			nil,
-		},
-		{
-			"404 - gw `wallet doesn't exist` error",
-			"GET",
-			"/wallet/balance",
-			&httpBody{
-				WalletID: "notFoundId",
-			},
-			http.StatusNotFound,
-			"404 Not Found",
-			"notFoundId",
-			wallet.BalancePair{
-				Confirmed: wallet.Balance{Coins: 0, Hours: 0},
-				Predicted: wallet.Balance{Coins: 0, Hours: 0},
-			},
-			wallet.ErrWalletNotExist,
-			&wallet.BalancePair{
-				Confirmed: wallet.Balance{Coins: 0, Hours: 0},
-				Predicted: wallet.Balance{Coins: 0, Hours: 0},
-			},
-		},
-		{
-			"500 - gw other error",
-			"GET",
-			"/wallet/balance",
-			&httpBody{
-				WalletID: "someId",
-			},
-			http.StatusInternalServerError,
-			"500 Internal Server Error - gatewayBalanceError",
-			"someId",
-			wallet.BalancePair{
-				Confirmed: wallet.Balance{Coins: 0, Hours: 0},
-				Predicted: wallet.Balance{Coins: 0, Hours: 0},
-			},
-			errors.New("gatewayBalanceError"),
-			&wallet.BalancePair{
-				Confirmed: wallet.Balance{Coins: 0, Hours: 0},
-				Predicted: wallet.Balance{Coins: 0, Hours: 0},
-			},
-		},
-		{
-			"200 - OK",
-			"GET",
-			"/wallet/balance",
-			&httpBody{
-				WalletID: "foo",
-			},
-			http.StatusOK,
-			"",
-			"foo",
-			wallet.BalancePair{},
-			nil,
-			&wallet.BalancePair{},
-		},
-	}
-
-	for _, tc := range tt {
-		t.Run(tc.name, func(t *testing.T) {
-			gateway := &FakeGateway{
-				walletID: tc.walletId,
-				t:        t,
-			}
-			gateway.On("GetWalletBalance", tc.walletId).Return(tc.gatewayGetWalletBalanceResult, tc.gatewayBalanceErr)
-
-			v := url.Values{}
-			var url = tc.url
-			if tc.body != nil {
-				if tc.body.WalletID != "" {
-					v.Add("id", tc.body.WalletID)
-				}
-			}
-			if len(v) > 0 {
-				url += "?" + v.Encode()
-			}
-			req, err := http.NewRequest(tc.method, url, bytes.NewBufferString(v.Encode()))
-			require.NoError(t, err)
-			req.Header.Add("Content-Type", "application/x-www-form-urlencoded")
-
-			rr := httptest.NewRecorder()
-			handler := http.HandlerFunc(walletBalanceHandler(gateway))
-
-			handler.ServeHTTP(rr, req)
-
-			status := rr.Code
-			require.Equal(t, tc.status, status, "case: %s, handler returned wrong status code: got `%v` want `%v`", tc.name, status, tc.status)
-			if status != tc.status {
-				t.Errorf("case: %s, handler returned wrong status code: got `%v` want `%v`",
-					tc.name, status, tc.status)
-			}
-			if status != http.StatusOK {
-				require.Equal(t, tc.err, strings.TrimSpace(rr.Body.String()), "case: %s, handler returned wrong error message: got `%v`| %s, want `%v`",
-					tc.name, strings.TrimSpace(rr.Body.String()), status, tc.err)
-			} else {
-				var msg wallet.BalancePair
-				err = json.Unmarshal(rr.Body.Bytes(), &msg)
-				require.NoError(t, err)
-				require.Equal(t, tc.result, &msg, tc.name)
-			}
-		})
-	}
 }