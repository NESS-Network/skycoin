--- conflicted
+++ resolved
@@ -59,8 +59,6 @@
 	return args.Get(0).([]visor.UnconfirmedTxn), args.Error(1)
 }
 
-<<<<<<< HEAD
-=======
 // GetWalletBalance returns balance pair of specific wallet
 func (gw *FakeGateway) CreateWallet(wltName string, options wallet.Options) (wallet.Wallet, error) {
 	args := gw.Called(wltName, options)
@@ -83,7 +81,6 @@
 	return args.String(0), args.Error(1)
 }
 
->>>>>>> ab0c3b67
 func TestWalletSpendHandler(t *testing.T) {
 	type httpBody struct {
 		WalletID string
