--- conflicted
+++ resolved
@@ -1,12 +1,8 @@
 export const environment = {
   nodeUrl: '/api/',
   production: true,
-<<<<<<< HEAD
-  tellerUrl: 'https://event.privateness.network/api/',
-=======
   tellerUrl: 'https://event.skycoin.com/api/',
   isInE2eMode: false,
->>>>>>> f9f0056d
 
   swaplab: {
     apiKey: 'w4bxe2tbf9beb72r', // if set to null, integration will be disabled
