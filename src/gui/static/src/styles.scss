--- conflicted
+++ resolved
@@ -422,11 +422,6 @@
   pointer-events: none;
 }
 
-<<<<<<< HEAD
-.element-disabled {
-  opacity: 0.5;
-  pointer-events: none;
-=======
 .coin-selector-container {
   display: inline-block;
   margin-left: 5px;
@@ -449,8 +444,7 @@
   color: $red;
 }
 
-.disabled {
+.element-disabled {
   pointer-events: none;
   opacity: 0.5;
->>>>>>> e972e041
 }