{
  "common": {
    "coin-id": "SKY",
    "coin-hours": "Coin Hours",
    "usd": "USD",
    "loading": "Loading...",
    "new": "New",
    "load": "Load"
  },

  "errors": {
    "error": "Error",
    "fetch-version": "Unable to fetch latest release version from Github",
    "incorrect-password": "Incorrect password",
    "error-decrypting": "Error decrypting the wallet",
    "api-disabled": "API disabled",
    "no-wallet": "Wallet does not exist",
    "no-outputs": "No unspent outputs",
    "window-size": "The window is too narrow for the content"
  },

  "title": {
    "language": "Select Language",
    "wallets": "Wallets",
    "send": "Send",
    "history": "History",
    "buy-coin": "Buy Skycoin",
    "network": "Networking",
    "blockchain": "Blockchain",
    "outputs": "Outputs",
    "transactions": "Transactions",
    "pending-txs": "Pending Transactions",
    "backup": "Backup Wallet",
    "explorer": "Skycoin Explorer",
    "seed": "Wallet Seed",
    "qrcode": "QR Code",
    "reset": "Reset Password",
    "exchange": "Exchange",
    "select-address": "Select Address",
    "order-history": "Order history"
  },

  "header": {
    "syncing-blocks": "Syncing blocks",
    "update1": "Wallet update",
    "update2": "available.",
    "synchronizing": "The wallet is synchronizing. Data you see may not be updated.",
    "pending-txs1": "There are some",
    "pending-txs2": "pending transactions.",
    "pending-txs3": "Data you see may not be updated.",

    "errors": {
      "no-connections": "No connections active, your client is not connected to any other nodes!",
      "no-backend1": "Cannot reach backend. Please restart the app and/or seek help on our",
      "no-backend2": "Telegram.",
      "no-backend3": "",
      "csrf": "Security vulnerability: CSRF is not working, please exit immediately."
    }
  },

  "password": {
    "title": "Enter Password",
    "label": "Password",
    "confirm-label": "Confirm password",
    "button": "Proceed",
    "reset-link": "I forgot my password"
  },

  "buy": {
    "deposit-address": "Choose an address to generate a BTC deposit link for:",
    "select-address": "Select address",
    "generate": "Generate",
    "deposit-location": "Deposit Location",
    "deposit-location-desc": "Choose a wallet where you'd like us to deposit your Skycoin after we receive your Bitcoin.",
    "make-choice": "Make a choice",
    "wallets-desc": "Each time a new wallet and address are selected, a new BTC address is generated. A single Skycoin address can have up to 5 BTC addresses assigned to it.",
    "send": "Send Bitcoin",
    "send-desc": "Send Bitcoin to the address below. Once received, we will deposit the Skycoin to a new address in the wallet selected above at the current rate of {{ rate }} SKY/BTC.",
    "fraction-warning": "Only send multiple of the SKY/BTC rate! Skycoin is sent in whole number; fractional SKY is not sent!",
    "receive": "Receive Sky",
    "receive-desc": "After receiving your Bitcoin, we'll send you your Skycoin. It may take anywhere between 20 minutes and an hour to receive your SKY.",
    "status-button": "Status:",
    "check-status-button": "Check Status",
    "new-order-button": "New Order"
  },

  "wizard": {
    "wallet-desc": "If you don't have a Skycoin wallet, use the generated seed to create a new one. If you already have a wallet, toggle over to \"Load Wallet\" and enter your seed.",
    "encrypt-desc": "Increase security of your wallet by encrypting it. By entering a password below, your wallet will be encrypted. Only those with the password will be able access the wallet and remove funds.",
    "hardware-wallet-link": "Using a hardware wallet?",
    "finish-button": "Finish",
    "back-button": "Back",

    "confirm": {
      "title": "Safeguard your seed!",
      "desc": "We want to make sure that you wrote down your seed and stored it in a safe place. If you forget your seed, you WILL NOT be able to recover your Skycoin wallet!",
      "checkbox": "It’s safe, I swear.",
      "button": "Continue"
    }
  },

  "wallet": {
    "new-address": "New Address",
    "new-addresses": "New Addresses",
    "show-empty": "Show Empty",
    "hide-empty": "Hide Empty",
    "encrypt": "Encrypt Wallet",
    "decrypt": "Decrypt Wallet",
    "decrypt-warning": "Warning: for security reasons, it is not recommended to keep the wallets unencrypted. Caution is advised.",
    "delete": "Delete Wallet",
    "edit": "Edit Wallet",
    "add": "Add Wallet",
    "load": "Load Wallet",
    "encryption-enabled": "Encryption enabled",
    "encryption-disabled": "Encryption disabled",
    "hw-security-warning": "Possible security risk. Access the hardware wallet options (by pressing the \"Hardware Wallet\" button below the wallets list) while the device is connected for more information.",
    "wallet": "Wallet",
    "hardware-wallet": "Hardware Wallet",
    "delete-confirmation": "WARNING: The wallet \"{{ name }}\" will be removed from the list. To add it again, you will have to reconnect the device and open the hardware wallet options (by pressing the \"Hardware Wallet\" button below the wallets list). Do you want to continue?",
    "delete-confirmation-check": "Yeah, I want to delete the wallet.",
    "max-hardware-wallets-error": "You have already reached the max number of addresses that can be added to the hardware wallet.",
    "add-many-confirmation": "WARNING: If you add too many addresses without using the previous ones or if you use the last ones and not the first ones, some addresses may not be recovered automatically if you try to restore the wallet using the seed (you will have to add them manually). Do you want to continue?",

    "new": {
      "create-title": "Create Wallet",
      "load-title": "Load Wallet",
      "encrypt-title": "Encrypt Wallet",
      "name-label": "Name",
      "seed-label": "Seed",
      "confirm-seed-label": "Confirm seed",
      "seed-warning": "Remember this seed! Keep it in a safe place. If you forget your seed, you will not be able to recover your wallet!",
      "create-button": "Create",
      "load-button": "Load",
      "cancel-button": "Cancel",
      "12-words": "12 words",
      "24-words": "24 words",
      "generate-12-seed": "Generate 12 word seed",
      "generate-24-seed": "Generate 24 word seed",
      "encrypt": "Encrypt wallet",
      "encrypt-warning": "We suggest that you encrypt each one of your wallets with a password. If you forget your password, you can reset it with your seed. Make sure you have your seed saved somewhere safe before encrypting your wallet.",
      "unconventional-seed-title": "Possible error",
      "unconventional-seed-text": "You introduced an unconventional seed. If you did it for any special reason, you can continue (only recommended for advanced users). However, if your intention is to use a normal system seed, you must delete all the additional text and special characters.",
      "unconventional-seed-check": "Continue with the unconventional seed."
    },

    "rename": {
      "title": "Rename Wallet",
      "name-label": "Name",
      "cancel-button": "Cancel",
      "rename-button": "Rename"
    },

    "add-addresses": {
      "title": "Select quantity",
      "name-quantity": "How many addresses to create",
      "cancel-button": "Cancel",
      "create-button": "Create"
    },

    "address": {
      "show": "Press to show",
      "copy": "Copy",
      "copy-address": "Copy address",
      "copied": "Copied!",
      "confirm": "Confirm address",
      "outputs": "Unspent outputs",
      "history": "History"
    }
  },

  "send": {
    "synchronizing-warning": "The wallet is still synchronizing the data, so the balance shown may be incorrect. Are you sure you want to continue?",
    "from-label": "Send from",
    "to-label": "Send to",
    "amount-label": "Amount",
    "personal-note-label": "Personal note",
    "personal-note-help": "Use this field to add a text for allowing you to identify the transaction in the future. This text is saved locally, so it will only be visible from this computer",
    "wallet-label": "Wallet",
    "addresses-label": "Addresses",
    "invalid-amount": "Please enter a valid amount",
    "addresses-help": "Limit the addresses from where the coins and hours could be sent",
    "all-addresses": "All the addresses of the selected wallet",
    "outputs-label": "Unspent outputs",
    "outputs-help": "Limit the unspent outputs from where the coins and hours could be sent. Only the outputs from the selected addresses are shown",
    "all-outputs": "All the outputs of the selected addresses",
    "available-msg-part1": "With your current selection you can send up to",
    "available-msg-part2": "and",
    "available-msg-part3": "(at least",
    "available-msg-part4": "must be used for the transaction fee).",
    "change-address-label": "Custom change address",
    "change-address-select": "Select",
    "change-address-help": "Address to receive change. If it's not provided, it will be chosen automatically. Click on the \"Select\" link to choose an address from one of your wallets",
    "destinations-label": "Destinations",
    "destinations-help1": "Destination addresses and their coins",
    "destinations-help2": "Destination addresses, their coins and coin hours",
    "hours-allocation-label": "Automatic coin hours allocation",
    "options-label": "Options",
    "value-label": "Coin hours share factor",
    "value-help": "The higher the value, the more coin hours will be sent to the recipients and less will be retained",
    "preview-button": "Preview",
    "send-button": "Send",
    "back-button": "Back",
    "simple": "Simple",
    "advanced": "Advanced",
    "select-wallet": "Select Wallet",
    "error-saving-note": "The transaction was successfully sent, but it was not possible to save the note."
  },

  "reset": {
    "wallet-label": "Wallet",
    "seed-label": "Wallet seed",
    "password-label": "New password (leave empty if you want the wallet not to be encrypted)",
    "confirm-label": "Confirm new password",
    "reset-button": "Reset"
  },

  "tx": {
    "transaction": "Transaction",
    "confirm-transaction": "Confirm Transaction",
    "from": "From",
    "to": "To",
    "date": "Date",
    "status": "Status",
    "coins": "Coins",
    "hours": "Hours",
    "id": "Tx ID",
    "note": "Note",
    "without-note": "Without note",
    "show-more": "Show more",
    "hours-moved": "moved",
    "hours-sent": "sent",
    "hours-received": "received",
    "hours-burned": "burned",
    "inputs": "Inputs",
    "outputs": "Outputs",
    "confirmed": "Confirmed",
    "pending": "Pending",
    "current-rate": "Calculated at the current rate"
  },

  "edit-note": {
    "title": "Edit note",
    "cancel-button": "Cancel",
    "change-button": "Change"
  },

  "backup": {
    "wallet-directory": "Wallet Directory:",
    "seed-warning": "BACKUP YOUR SEED. ON PAPER. IN A SAFE PLACE. As long as you have your seed, you can recover your coins.",
    "desc": "Use the table below to get seeds from your encrypted wallets. <br>To get seeds from unencrypted wallets, open the folder above, open the .wlt files in a text editor and recover the seeds.",
    "close-button": "Close",
    "wallet": "Wallet Label",
    "filename": "Filename",
    "seed": "Seed",
    "show-seed": "Show seed",
    "no-wallets": "No encrypted wallets"
  },

  "blockchain": {
    "blocks": "Number of blocks",
    "time": "Timestamp of last block",
    "hash": "Hash of last block",
    "current-supply": "Current SKY supply",
    "total-supply": "Total SKY supply",
    "current-coinhour-supply": "Current Coin Hours supply",
    "total-coinhour-supply": "Total Coin Hours supply"
  },

  "network": {
    "peer": "Peer",
    "source": "Source",
    "block-height": "Block height",
    "block-height-short": "Block",
    "last-seen": "Last seen",
    "last-received": "Last received",
    "last-sent": "Last sent",
    "in": "Incoming",
    "out": "Outgoing",

    "sources": {
      "default": "Default peer",
      "exchange": "Peer exchange"
    }
  },

  "pending-txs": {
    "timestamp": "Timestamp",
    "txid": "Transaction ID",
    "none": "No pending transactions",
    "my": "Mine",
    "all": "All"
  },

  "history": {
    "tx-detail": "Transaction Detail",
    "moving": "Internally moving",
    "moved": "Internally moved",
    "sending": "Sending",
    "sent": "Sent",
    "received": "Received",
    "receiving": "Receiving",
    "pending": "Pending",
    "note": "Note",
    "no-txs": "You have no transaction history",
    "no-txs-filter": "There are no transactions matching the current filter criteria",
    "no-filter": "No filter active (press to select wallets/addresses)",
    "filter": "Active filter: ",
    "filters": "Active filters: ",
    "all-addresses": "All addresses"
  },

  "teller": {
    "done": "Completed",
    "waiting-confirm": "Waiting for confirmation",
    "waiting-deposit": "Waiting for Bitcoin deposit",
    "waiting-send": "Waiting to send Skycoin",
    "unknown": "Unknown"
  },

  "confirmation" : {
    "header-text": "Confirmation",
    "confirm-button": "Yes",
    "cancel-button": "No",
    "close": "Close"
  },

  "service": {
    "api" : {
      "server-error": "Server error"
    },
    "wallet": {
      "not-enough-hours": "Not enough available Coin Hours to perform the transaction!"
    }
  },

  "hardware-wallet": {
    "general" : {
      "default-wallet-name": "New hardware wallet",
      "error-disconnected": "Unable to perform the operation. The hardware wallet is not connected.",
      "simple-error": "Error, Unable to perform the operation.",
      "generic-error": "Unable to perform the operation. Make sure you have connected a valid hardware wallet and that it is not waiting for input.",
      "generic-error-internet": "Unable to perform the operation. Make sure you have connected a valid hardware wallet that is not waiting for input and that you have a connection to the internet/node.",
      "error-incorrect-wallet": "Unable to perform the operation. The connected hardware wallet is different from the expected one.",
      "error-incorrect-pin": "Unable to perform the operation. The PIN you have entered is not correct.",
      "confirm": "Please, confirm the operation in the hardware wallet.",
      "confirm-and-more": "Please, confirm the operation in the hardware wallet and follow the instructions.",
      "follow": "Please, follow the instructions indicated in the hardware wallet.",
      "close": "Close",
      "cancel": "Cancel",
      "continue": "Continue",
      "completed": "Operation completed successfully.",
      "refused": "The operation failed or was canceled."
    },
    "errors": {
      "too-many-inputs-outputs": "The transaction has too many inputs or outputs for the hardware wallet. Please try again creating several smaller transactions, each one with a smaller number of recipients (if the current transaction has many) or coins.",
      "daemon-connection": "Problem connecting to the hardware wallet service.",
<<<<<<< HEAD
      "timeout": "The operation was canceled due to inactivity.",
=======
      "timeout": "The operation was cancelled due to inactivity or because the device did not respond. Please try again.",
      "invalid-address-generated": "There was a problem with the address generator and the operation had to be canceled for security.",
>>>>>>> 75ad7bf0
      "invalid-address": "Invalid address.",
      "not-in-firmware-mode": "To use this option the hardware wallet must be in firmware mode."
    },
    "security-warning" : {
      "title": "Security warning",
      "text": "The last time this hardware wallet was connected, one or more security warnings were found. We recommend you to open the hardware wallet options (by pressing the \"Hardware Wallet\" button below the wallets list) while the device is connected and solve the security problems before continuing.",
      "check": "I understand the risks and want to continue",
      "continue": "Continue",
      "cancel": "Cancel"
    },
    "options" : {
      "connecting": "Connecting...",
      "disconnected": "No hardware wallet detected. Please connect a hardware wallet to use this option.",
      "unconfigured-detected-title": "Unconfigured hardware wallet",
      "unconfigured-detected": "A seedless hardware wallet has been detected. Select \"Configure automatically\" if you want to configure it as a brand new wallet and start using it immediately, or select \"Restore backup\" if you want to configure it with a previously created seed backup and thus be able to access your funds again.",
      "configured-detected": "Hardware wallet detected. The device is identified in the wallets list as:",
      "security-warnings-title": "Security warnings",
      "security-warning-title": "Security warning",
      "unchecked-version-warning": "It was not possible to verify if the firmware of your hardware wallet is up to date. This could be due to problems with your internet connection or because the service is in maintenance.",
      "outdated-version-warning": "The firmware of your hardware wallet is outdated. To stay safe, we recommend you to update it as soon as possible. To do this, select the \"Update firmware\" option.",
      "backup-warning": "You should backup the hardware wallet seed or you could lose access to the funds in case of problems. To do this, select the \"Create a backup\" option.",
      "pin-warning": "The connected hardware wallet does not have a PIN. The PIN code protects the hardware wallet in case of loss, theft and hacks. To create a PIN code, select the \"Create PIN code\" option.",
      "options": "Options:",
      "update-firmware": "Update firmware",
      "configure-automatically": "Configure automatically",
      "restore-backup": "Restore backup",
      "create-backup": "Create a backup",
      "wipe": "Wipe the device",
      "confirm-seed": "Confirm seed",
      "create-pin": "Create PIN code",
      "change-pin": "Change PIN code",
      "delete-pin": "Delete PIN code",
      "forgotten-pin1": "If you can not access the wallet because you have forgotten the PIN, you can wipe the hardware wallet and then restore it with the seed by clicking",
      "forgotten-pin2": "here.",
      "firmware-version": "Device firmware version: "
    },
    "update-firmware-warning" : {
      "title": "Outdated Firmware",
      "text": "WARNING: the firmware in your hardware wallet is outdated. To stay safe, it is recommended to update it.",
      "cancel": "Cancel",
      "update": "Update"
    },
    "update-firmware" : {
      "title-connecting": "Connecting...",
      "title-update": "Update Firmware",
      "title-install": "Install Firmware",
      "text-bootloader": "WARNING: if you have already configured this device, before continuing you must have a backup of your seed or you could permanently lose access to the funds.",
      "text-not-bootloader": "To update the firmware of your hardware wallet you must connect it in bootloader mode (connect it to the computer while pressing the two physical buttons of the device). WARNING: if you have already configured this device, before continuing you must have a backup of your seed or you could permanently lose access to the funds.",
      "text-no-firmware": "Welcome. The currently connected wallet hardware does not have a firmware (internal software), we will install one so you can start using it. NOTE: if you have already configured this device and want to recover the funds, you will need your seed.",
      "check": "I understand the risks and want to continue",
      "completed": "The firmware update has been sent to the hardware wallet. Please continue the process on the device.",
      "connection-error": "It was not possible download the firmware. This could be due to problems with your internet connection or because the service is in maintenance.",
      "timeout": "The operation was canceled due to inactivity. Please disconnect the device, reconnect it and try again."
    },
    "generate-seed" : {
      "text": "Before proceeding, you can select the number of words you want the seed to have. The seed is a list of words that can be used to recover access to the coins in case of problems. Both values are safe, so if you do not have a special reason for selecting one or the other, you can leave the default value.",
      "configuring": "Configuring..."
    },
    "restore-seed" : {
      "text": "Before proceeding, please select the number of words that the seed you want to recover has.",
      "check-text": "You can use this option to enter a seed and check if it is equal to the one in the hardware wallet. Before start, select the number of words the seed you want to check has.",
      "warning" : "WARNING: to avoid potential problems, use only seeds created with a hardware wallet from the same brand/model.",
      "error-wrong-word": "Error: The retyped word does not match the one requested by the hardware wallet.",
      "error-invalid-seed": "Error: The seed is not valid. Please be sure to enter the correct words in the correct order.",
      "error-wrong-seed": "Error: The seed is valid but does not match the one in the device."
    },
    "added" : {
      "title": "New Hardware Wallet",
      "configuring": "New hardware wallet detected. Configuring...",
      "done": "Done",
      "added1": "The connected hardware wallet has been added to the wallets list with the following name:",
      "added2": "Now you can check the balance and the addresses of the hardware wallet even when it is not connected. Additionally, you can change the name of the wallet or remove it from the wallets list, if you wish."
    },
    "wipe" : {
      "warning": "WARNING: All the data in the hardware wallet will be deleted. If you do not have a backup, you will not be able to access your funds again.",
      "confirm-delete": "Also remove from the wallets list"
    },
    "create-backup" : {
      "warning": "WARNING: You can only use this option to backup your hardware wallet seed once. If you decide to continue, you will have to write down a group of words (it is recommended to do it on paper and not on a computer) that will appear on the screen of the hardware wallet and store the list in a safe place. Anyone with access to the word list (the \"seed\") will be able access the wallet funds, so extreme caution is advised.",
      "instructions": "Write down the word list that appear on the screen of the hardware wallet. Make sure you respect the order and write each word correctly."
    },
    "seed-word" : {
      "title": "Enter word",
      "info1": "Enter the word indicated in the device",
      "info2": "You will be asked to enter the words of your backup seed in random order. Also, additional random words could be requested.",
      "word": "Requested word",
      "error-invalid-word": "The entered word is not valid.",
      "error-loading-words": "Loading the word list. Please wait."
    },
    "change-pin" : {
      "pin-mismatch": "Unable to perform the operation. Two PINs you have entered do not match."
    },
    "remove-pin" : {
      "warning": "WARNING: It is not recommended to remove the PIN code from your hardware wallet, as it will be vulnerable to being used by unauthorized persons.",
      "check": "I understand the risks and want to continue"
    },
    "enter-pin" : {
      "title": "Enter PIN",
      "title-change-current": "Enter the current PIN",
      "title-change-new": "Enter the new PIN",
      "title-change-confirm": "Confirm the new PIN",
      "instructions": "The PIN layout is displayed on the hardware wallet screen.",
      "instructions-tx": "Enter the PIN to confirm and sign the transaction.",
      "instructions-change": "Please enter a hard-to-guess PIN of between 4 and 8 numbers.",
      "help": "Need help?"
    },
    "pin-help" : {
      "title": "Help",
      "part1": "When it is necessary to enter the PIN to continue, the hardware wallet screen will display a matrix of 9 boxes with numbers in random order (the order changes each time) and you will be asked to enter the PIN in the software wallet using a matrix of 9 buttons that simply show the symbol •.",
      "part2": "To enter the PIN, look at the position of the PIN numbers in numbers matrix on the screen of the hardware wallet and press the corresponding buttons in the software wallet. For example, if the PIN is \"23\" and the number 2 is in the upper left, number 3 in the middle of the hardware wallet numbers matrix, press the upper left and middle button in that order in the software wallet.",
      "part3": "If you wish, you can also use the numpad on your keyboard to enter the PIN. However, as in the previous example, if the PIN is \"23\", you can not simply type \"23\" with the numpad, but you will have to press the keys that are in the position where the numbers 2 and 3 are shown on the screen of the hardware wallet. Taking into account the previous example, you would have to press the \"7\" and \"5\" keys, because those are the keys that you are in the same position as the numbers shown by the hardware wallet."
    },
    "create-tx" : {
      "title": "Create transaction",
      "upper-text": "Please confirm the operation in the hardware wallet after verifying if the following data matches EXACTLY with the transaction you wish to send and with those shown by the hardware wallet:",
      "lower-text": "If any data does not correspond to what the hardware wallet shows or the transaction you wish to send, cancel the operation in your hardware wallet.",
      "send-p1": "and",
      "send-p2": "to"
    },
    "confirm-address" : {
      "title": "Confirm address",
      "instructions": "Please confirm on the hardware wallet if the address is:",
      "short-confirmation": "Address confirmed.",
      "confirmation": "Address confirmed. For security, you can re-show the address in the hardware wallet using the \"Confirm address\" option, in the menu that you can display by pressing the button at the right of the address balance."
    }
  },

  "time-from-now": {
    "few-seconds": "a few seconds ago",
    "minute": "one minute ago",
    "minutes": "{{time}} minutes ago",
    "hour": "one hour ago",
    "hours": "{{time}} hours ago",
    "day": "one day ago",
    "days": "{{time}} days ago"
  },

  "exchange": {
    "you-send": "You send",
    "you-get": "You get (approx.)",
    "to-address": "To {{coin}} address",
    "price": "Exchange rate",
    "time-15": "Exchange time",
    "exchange-button": "Exchange",
    "min-amount": "Minimum amount:",
    "max-amount": "Maximum amount:",
    "agree-1": "I agree with",
    "agree-2": "Terms of Use",
    "agree-3": "and",
    "agree-4": "Privacy Policy",
    "powered-by": "Powered by",
    "need-help": "Need help?",
    "support-portal": "Support portal",
    "history": "Order history",
    "order-not-found": "Order not found",
    "status": "Status",
    "exchanging": "Exchanging {{from}} for {{to}}",
    "select": "Select",
    "offline": "Exchange is temporarily offline",
    "problem-connecting": "Unable to connect with the service. Please check your Internet connection and try again later.",
    "invalid-address": "Invalid address.",
    "statuses": {
      "user-waiting": "Waiting for deposit. Please send {{amount}} {{from}} to the exchange address shown below",
      "user-waiting-info": "The system is waiting for you to make the deposit into the exchange address. The exchange process will start after the deposit is detected and confirmed in the blockchain. If you have already made the deposit, it should be detected shortly.",
      "market-waiting-confirmations": "Waiting for transaction confirmations",
      "market-waiting-confirmations-info": "The deposit has already been detected and the system is waiting for it to be confirmed in the blockchain.",
      "market-confirmed": "Transaction accepted",
      "market-confirmed-info": "The transaction has already been confirmed in the blockchain. Preparing to make the exchange soon.",
      "market-exchanged": "Traded {{from}} for {{to}}",
      "market-exchanged-info": "The exchange has been made. The funds will be transferred to your address in a moment.",
      "market-withdraw-waiting": "Sending {{to}} to your address",
      "market-withdraw-waiting-info": "The process for sending the coins to your address has been initiated.",
      "complete": "Exchange completed!",
      "complete-info": "The funds have been successfully sent to your address.",
      "error": "Error occurred",
      "error-info": "There was an error in the operation, you can find more information below. If you need help, please save all the operation data shown below and contact technical support using the link in the lower right part of this page."
    },
    "history-window": {
      "address": "Address",
      "date": "Date"
    },
    "details": {
      "exchange-addr": "Exchange address",
      "exchange-addr-tag": "Payment ID or Destination Tag which must be used for the transaction",
      "tx-id": "Transaction ID",
      "order-id": "Order ID",
      "initial-price": "Initial exchange rate",
      "error-msg": "Error message",
      "details": "Details",
      "start-date": "Start date",
      "back": "Back",
      "back-alert": "The operation is still in progress. Do you really want to return to the form? You can see the progress of this operation again by pressing the \"Order history\" button"
    }
  }
}<|MERGE_RESOLUTION|>--- conflicted
+++ resolved
@@ -354,12 +354,8 @@
     "errors": {
       "too-many-inputs-outputs": "The transaction has too many inputs or outputs for the hardware wallet. Please try again creating several smaller transactions, each one with a smaller number of recipients (if the current transaction has many) or coins.",
       "daemon-connection": "Problem connecting to the hardware wallet service.",
-<<<<<<< HEAD
-      "timeout": "The operation was canceled due to inactivity.",
-=======
-      "timeout": "The operation was cancelled due to inactivity or because the device did not respond. Please try again.",
+      "timeout": "The operation was canceled due to inactivity or because the device did not respond. Please try again.",
       "invalid-address-generated": "There was a problem with the address generator and the operation had to be canceled for security.",
->>>>>>> 75ad7bf0
       "invalid-address": "Invalid address.",
       "not-in-firmware-mode": "To use this option the hardware wallet must be in firmware mode."
     },
