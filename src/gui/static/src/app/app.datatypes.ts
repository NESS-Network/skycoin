import { BigNumber } from 'bignumber.js';
/**
 * Internal Objects
 */

export class Address {
  address: string;
  coins: BigNumber = new BigNumber('0');
  hours: BigNumber = new BigNumber('0');
  copying?: boolean; // Optional parameter indicating whether the address is being copied to clipboard
  outputs?: any;
}

export class PurchaseOrder {
  coin_type: string;
  filename: string;
  deposit_address: string;
  recipient_address: string;
  status?: string;
}

export class TellerConfig {
  enabled: boolean;
  sky_btc_exchange_rate: number;
}

export class Transaction {
  balance: BigNumber = new BigNumber('0');
  inputs: any[];
  outputs: any[];
  txid: string;
  hoursSent?: BigNumber;
  hoursBurned?: BigNumber;
}

export class PreviewTransaction extends Transaction {
  from: string;
  to: string[];
  encoded: string;
}

export class NormalTransaction extends Transaction {
  addresses: string[];
  timestamp: number;
  block: number;
  confirmed: boolean;
}

export class Version {
  version: string;
}

export class Wallet {
  label: string;
  filename: string;
  coins: BigNumber = new BigNumber('0');
  hours: BigNumber = new BigNumber('0');
  addresses: Address[];
  encrypted: boolean;
  hideEmpty?: boolean;
  opened?: boolean;
  isHardware?: boolean;
  hasHwSecurityWarnings?: boolean;
  stopShowingHwSecurityPopup?: boolean;
}

export class Connection {
  id: number;
  address: string;
  listen_port: number;
  source?: string;
}

<<<<<<< HEAD
export class TradingPair {
  from: string;
  to: string;
  price: number;
  pair: string;
  min: number;
  max: number;
}

export class ExchangeOrder {
  pair: string;
  fromAmount: number|null;
  toAmount: number;
  toAddress: string;
  toTag: string|null;
  refundAddress: string|null;
  refundTag: string|null;
  id: string;
  exchangeAddress: string;
  exchangeTag: string|null;
  toTx: string;
  status: string;
  message?: string;
=======
export interface Output {
  address: string;
  coins: BigNumber;
  hash: string;
  calculated_hours: BigNumber;
}

export interface ConfirmationData {
  text: string;
  headerText: string;
  checkboxText?: string;
  confirmButtonText: string;
  cancelButtonText?: string;
  redTitle?: boolean;
  disableDismiss?: boolean;
>>>>>>> 25a352be
}

/**
 * Response Objects
 */

export class GetWalletsResponseWallet {
  meta: GetWalletsResponseMeta;
  entries: GetWalletsResponseEntry[];
}

export class PostWalletNewAddressResponse {
  addresses: string[];
}

/**
 * Response Embedded Objects
 */

export class GetWalletsResponseMeta {
  label: string;
  filename: string;
  encrypted: boolean;
}

export class GetWalletsResponseEntry {
  address: string;
}<|MERGE_RESOLUTION|>--- conflicted
+++ resolved
@@ -71,7 +71,6 @@
   source?: string;
 }
 
-<<<<<<< HEAD
 export class TradingPair {
   from: string;
   to: string;
@@ -95,7 +94,8 @@
   toTx: string;
   status: string;
   message?: string;
-=======
+}
+
 export interface Output {
   address: string;
   coins: BigNumber;
@@ -111,7 +111,6 @@
   cancelButtonText?: string;
   redTitle?: boolean;
   disableDismiss?: boolean;
->>>>>>> 25a352be
 }
 
 /**
