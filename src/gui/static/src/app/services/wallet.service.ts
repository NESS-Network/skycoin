--- conflicted
+++ resolved
@@ -15,12 +15,8 @@
 @Injectable()
 export class WalletService {
   addresses: Address[];
-<<<<<<< HEAD
   wallets: Subject<Wallet[]> = new ReplaySubject<Wallet[]>();
-=======
-  wallets: Subject<Wallet[]> = new BehaviorSubject<Wallet[]>([]);
-  pendingTxs: Subject<any[]> = new BehaviorSubject<any[]>([]);
->>>>>>> 043b5bc4
+  pendingTxs: Subject<any[]> = new ReplaySubject<any[]>();
 
   constructor(
     private apiService: ApiService
@@ -189,6 +185,7 @@
     this.apiService.getWallets().first().subscribe(wallets => {
       this.wallets.next(wallets);
       this.refreshBalances();
+      this.refreshPendingTransactions();
     });
   }
 
