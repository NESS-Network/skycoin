import { Injectable, NgZone } from '@angular/core';
import { Subject, BehaviorSubject, of, Subscription, Observable } from 'rxjs';
import { HttpClient } from '@angular/common/http';
import { delay, mergeMap } from 'rxjs/operators';

import { AppConfig } from '../app.config';
import { environment } from '../../environments/environment';

/**
 * Maintains updated and allows to known the current USD price of the coin.
 */
@Injectable()
export class PriceService {
<<<<<<< HEAD
  readonly PRICE_API_ID = 'ness-privateness';
=======
  private readonly PRICE_API_ID = AppConfig.priceApiId;
>>>>>>> f9f0056d

  /**
   * Allows to know the current USD price of the coin.
   */
  get price(): Observable<number> {
    return this.priceInternal.asObservable();
  }
  private priceInternal: Subject<number> = new BehaviorSubject<number>(null);

  /**
   * Time interval in which periodic data updates will be made.
   */
  private readonly updatePeriod = 10 * 60 * 1000;
  /**
   * Time interval in which the periodic data updates will be restarted after an error.
   */
  private readonly errorUpdatePeriod = 30 * 1000;
  private priceSubscription: Subscription;

  constructor(
    private http: HttpClient,
    private ngZone: NgZone,
  ) {
    this.startDataRefreshSubscription(0);
  }

  /**
   * Makes the service start updating the data periodically. If this function was called
   * before, the previous updating procedure is cancelled.
   * @param delayMs Delay before starting to update the data.
   */
  private startDataRefreshSubscription(delayMs: number) {
    // If there is no API ID for getting the price, nothing is done.
    if (!this.PRICE_API_ID) {
      return;
    }

    if (this.priceSubscription) {
      this.priceSubscription.unsubscribe();
    }

    if (!environment.isInE2eMode) {
      this.ngZone.runOutsideAngular(() => {
        this.priceSubscription = of(0).pipe(delay(delayMs), mergeMap(() => {
          return this.http.get(`https://api.coinpaprika.com/v1/tickers/${this.PRICE_API_ID}?quotes=USD`);
        })).subscribe((response: any) => {
          this.ngZone.run(() => this.priceInternal.next(response.quotes.USD.price));
          this.startDataRefreshSubscription(this.updatePeriod);
        }, () => {
          this.startDataRefreshSubscription(this.errorUpdatePeriod);
        });
      });
    } else {
      // Set the price to 1 and stop making updates during e2e tests, to avoid potential
      // problems with the remote connection.
      this.priceInternal.next(1);
    }
  }
}<|MERGE_RESOLUTION|>--- conflicted
+++ resolved
@@ -11,11 +11,7 @@
  */
 @Injectable()
 export class PriceService {
-<<<<<<< HEAD
-  readonly PRICE_API_ID = 'ness-privateness';
-=======
   private readonly PRICE_API_ID = AppConfig.priceApiId;
->>>>>>> f9f0056d
 
   /**
    * Allows to know the current USD price of the coin.
