import { Component, EventEmitter, Input, Output } from '@angular/core';

@Component({
  selector: 'app-button',
  templateUrl: 'button.component.html',
  styleUrls: ['button.component.scss']
})

export class ButtonComponent {
  @Input() disabled: any;
  @Input() emit = false;
  @Output() action = new EventEmitter();

  error: string;
  state: number;

  onClick() {
<<<<<<< HEAD
    if (!this.disabled || this.emit) {
=======
    if (!this.disabled) {
>>>>>>> 043b5bc4
      this.action.emit();
    }
  }

  setLoading() {
    this.state = 0;
  }

  setSuccess() {
    this.state = 1;
    setTimeout(() => this.state = null, 3000);
  }

  setError(error: any) {
    this.error = typeof error === 'string' ? error : error['_body'];
    this.state = 2;
  }

  resetState() {
    this.state = null;
    this.error = '';
  }
}<|MERGE_RESOLUTION|>--- conflicted
+++ resolved
@@ -15,11 +15,7 @@
   state: number;
 
   onClick() {
-<<<<<<< HEAD
     if (!this.disabled || this.emit) {
-=======
-    if (!this.disabled) {
->>>>>>> 043b5bc4
       this.action.emit();
     }
   }
