import { Component, Inject, ElementRef, OnInit, ViewChild } from '@angular/core';
import { MAT_DIALOG_DATA } from '@angular/material/dialog';
import { MatDialogRef } from '@angular/material';

declare var QRCode: any;

@Component({
  selector: 'app-qr-code',
  templateUrl: './qr-code.component.html',
  styleUrls: ['./qr-code.component.css']
})
export class QrCodeComponent implements OnInit {
  @ViewChild('qr') qr: any;

  size = 300;
  level = 'M';
  colordark = '#000000';
  colorlight = '#ffffff';
  usesvg = false;

  constructor(
    public dialogRef: MatDialogRef<QrCodeComponent>,
    @Inject(MAT_DIALOG_DATA) public data: any,
    private el: ElementRef
  ) { }

  ngOnInit() {
<<<<<<< HEAD
    new QRCode(this.qr.nativeElement, {
      text: `skycoin:${this.data.address}`,
=======
    const qrcode = new QRCode(this.qr.nativeElement, {
      text: this.data.address,
>>>>>>> 57d9a96f
      width: this.size,
      height: this.size,
      colorDark: this.colordark,
      colorLight: this.colorlight,
      useSVG: this.usesvg,
      correctLevel: QRCode.CorrectLevel[this.level.toString()]
    });
  }
}<|MERGE_RESOLUTION|>--- conflicted
+++ resolved
@@ -25,13 +25,8 @@
   ) { }
 
   ngOnInit() {
-<<<<<<< HEAD
-    new QRCode(this.qr.nativeElement, {
+    const qrcode = new QRCode(this.qr.nativeElement, {
       text: `skycoin:${this.data.address}`,
-=======
-    const qrcode = new QRCode(this.qr.nativeElement, {
-      text: this.data.address,
->>>>>>> 57d9a96f
       width: this.size,
       height: this.size,
       colorDark: this.colordark,
