import { Component, EventEmitter, Input, OnDestroy, OnInit, Output, ViewChild } from '@angular/core';
import { WalletService } from '../../../../services/wallet.service';
import { FormBuilder, FormControl, FormGroup, Validators } from '@angular/forms';
import 'rxjs/add/operator/delay';
import 'rxjs/add/operator/filter';
import { ButtonComponent } from '../../../layout/button/button.component';
import { PasswordDialogComponent } from '../../../layout/password-dialog/password-dialog.component';
import { MatDialog, MatSnackBar, MatSnackBarConfig } from '@angular/material';
import { parseResponseMessage } from '../../../../utils/errors';
import { ISubscription } from 'rxjs/Subscription';
import { NavBarService } from '../../../../services/nav-bar.service';

@Component({
  selector: 'app-send-form',
  templateUrl: './send-form.component.html',
  styleUrls: ['./send-form.component.scss'],
})
export class SendFormComponent implements OnInit, OnDestroy {
  @ViewChild('button') button: ButtonComponent;
  @Input() formData: any;
  @Output() onFormSubmitted = new EventEmitter<any>();

  form: FormGroup;
  transactions = [];

  private subscription: ISubscription;

  constructor(
    public formBuilder: FormBuilder,
    public walletService: WalletService,
    private dialog: MatDialog,
    private snackbar: MatSnackBar,
    private navbarService: NavBarService,
  ) {}

  ngOnInit() {
    this.navbarService.showSwitch();
    this.initForm();
  }

  ngOnDestroy() {
    this.subscription.unsubscribe();
    this.navbarService.hideSwitch();
  }

  send() {
    if (!this.form.valid || this.button.isLoading()) {
      return;
    }

    this.snackbar.dismiss();
    this.button.resetState();

    if (this.form.value.wallet.encrypted) {
      this.dialog.open(PasswordDialogComponent).componentInstance.passwordSubmit
        .subscribe(passwordDialog => {
          this._send(passwordDialog);
        });
    } else {
      this._send();
    }
  }

  private _send(passwordDialog?: any) {
    if (passwordDialog) {
      passwordDialog.close();
    }

    this.button.setLoading();

    this.walletService.createTransaction(
      this.form.value.wallet,
      null,
      [{
        address: this.form.value.address,
        coins: this.form.value.amount,
      }],
      {
        type: 'auto',
        mode: 'share',
        share_factor: '0.5',
      },
      null,
      passwordDialog ? passwordDialog.password : null,
    )
      .subscribe(transaction => {
        this.onFormSubmitted.emit({
          form: {
            wallet: this.form.value.wallet,
            address: this.form.value.address,
            amount: this.form.value.amount,
          },
          amount: this.form.value.amount,
<<<<<<< HEAD
          to: [this.form.value.address],
=======
>>>>>>> 2e1cf31d
          transaction,
        });
      }, error => {
        const errorMessage = parseResponseMessage(error['_body']);
        const config = new MatSnackBarConfig();
        config.duration = 300000;
        this.snackbar.open(errorMessage, null, config);
        this.button.setError(errorMessage);
      });
  }

  private initForm() {
    this.form = this.formBuilder.group({
      wallet: ['', Validators.required],
      address: ['', Validators.required],
      amount: ['', Validators.required],
    });

    this.subscription = this.form.get('wallet').valueChanges.subscribe(value => {
      const balance = value && value.coins ? value.coins : 0;

      this.form.get('amount').setValidators([
        Validators.required,
        Validators.max(balance),
        this.validateAmount,
      ]);

      this.form.get('amount').updateValueAndValidity();
    });

    if (this.formData) {
      Object.keys(this.form.controls).forEach(control => {
        this.form.get(control).setValue(this.formData.form[control]);
      });
    }
  }

  private validateAmount(amountControl: FormControl) {
    if (isNaN(amountControl.value.replace(' ', '='))) {
      return { Invalid: true };
    }

    if (parseFloat(amountControl.value) <= 0) {
      return { Invalid: true };
    }

    const parts = amountControl.value.split('.');

    if (parts.length === 2 && parts[1].length > 6) {
      return { Invalid: true };
    }

    return null;
  }
}<|MERGE_RESOLUTION|>--- conflicted
+++ resolved
@@ -91,10 +91,7 @@
             amount: this.form.value.amount,
           },
           amount: this.form.value.amount,
-<<<<<<< HEAD
           to: [this.form.value.address],
-=======
->>>>>>> 2e1cf31d
           transaction,
         });
       }, error => {
