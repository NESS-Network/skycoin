--- conflicted
+++ resolved
@@ -1,29 +1,6 @@
 <div class="sky-container sky-container-grey">
   <app-header title="Outputs"></app-header>
 
-<<<<<<< HEAD
-  <ngx-datatable #table
-                 class="material"
-                 [rows]="outputs"
-                 columnMode="flex"
-                 [headerHeight]="50"
-                 [footerHeight]="50"
-                 [rowHeight]="50"
-                 [limit]="10"
-                 [scrollbarH]="true">
-    <ngx-datatable-column name="Address" prop="address" [flexGrow]="2"></ngx-datatable-column>
-    <ngx-datatable-column name="Coins" prop="coins" [flexGrow]="1">
-      <ng-template let-value="value" ngx-datatable-cell-template>
-        {{ value | number:'1.0-6' }}
-      </ng-template>
-    </ngx-datatable-column>
-    <ngx-datatable-column name="Coin hours" prop="calculated_hours" [flexGrow]="1">
-      <ng-template let-value="value" ngx-datatable-cell-template>
-        {{ value | number:'1.0-6' }}
-      </ng-template>
-    </ngx-datatable-column>
-  </ngx-datatable>
-=======
   <div class="-wallet" *ngFor="let wallet of wallets">
     <h3>{{ wallet.label }}</h3>
 
@@ -33,13 +10,12 @@
       <div class="-output" *ngFor="let output of address.outputs">
         <div class="-hash">{{ output.hash }}</div>
         <div class="-balance">
-          <div class="-item"><span>Coins:</span> {{ output.coins }}</div>
-          <div class="-item"><span>Hours:</span> {{ output.calculated_hours }}</div>
+          <div class="-item"><span>Coins:</span> {{ output.coins | number:'1.0-6' }}</div>
+          <div class="-item"><span>Hours:</span> {{ output.calculated_hours | number:'1.0-6' }}</div>
         </div>
       </div>
     </mat-card>
   </div>
->>>>>>> 57d9a96f
 </div>
 
 
