<div class="main-container" [formGroup]="form">
  <!-- Wallet label. -->
  <div class="form-field">
    <label for="label">{{ 'wallet.new.name-label' | translate}}</label>
    <input formControlName="label" id="label" [attr.disabled]="busy ? 'true' : null" [appFormFieldError]="labelErrorMsg" (blur)="validateForm()">
  </div>
  <!-- How many coins the seed has (while loading only). -->
  <div class="form-field" *ngIf="!create && enterSeedWithAssistance">
    <label for="number_of_words">{{ 'wallet.new.words-number-label' | translate}}</label>
    <div class="-select">
      <select formControlName="number_of_words" id="number_of_words" [attr.disabled]="busy ? 'true' : null">
        <option [ngValue]="12">{{ 'wallet.new.12-words' | translate }}</option>
        <option [ngValue]="24">{{ 'wallet.new.24-words' | translate }}</option>
      </select>
    </div>
  </div>
  <div class="form-field">
    <!-- Seed label and buttons for creating another seed. -->
    <label for="seed">
      <span>{{ 'wallet.new.seed-label' | translate }}</span>
      <span class="generators" [ngClass]="{'-white-text': onboarding, 'element-disabled' : busy}" *ngIf="create">
        <span class="link" (click)="generateSeed(128)" [matTooltip]="'wallet.new.generate-12-help' | translate">
          {{ 'wallet.new.12-words' | translate }}
        </span>
        <span class="divider">|</span>
        <span class="link" (click)="generateSeed(256)" [matTooltip]="'wallet.new.generate-24-help' | translate">
          {{ 'wallet.new.24-words' | translate }}
        </span>
      </span>
    </label>

    <!-- First seed field fo the assisted mode. -->
    <ng-container *ngIf="enterSeedWithAssistance">
      <div class="dashed-border non-editable-field" [ngClass]="{'onboarding-version': onboarding, 'show-pointer': !create, 'element-disabled' : busy}" (click)="enterSeed()">
        <div class="seed-spinner assisted-seed-spinner" *ngIf="checkingAssistedSeed"><mat-spinner></mat-spinner></div>
        <span class="normal-seed-field" *ngIf="create || lastAssistedSeed">{{ lastAssistedSeed }}</span>
        <div *ngIf="!create && lastAssistedSeed" [ngClass]="{'transparent-text': onboarding}">{{ 'wallet.new.seed.change-seed' | translate }}</div>
        <div *ngIf="!create && !lastAssistedSeed" class="text-with-icon-container">
          <mat-icon class="yellow-text">touch_app</mat-icon><span [ngClass]="{'transparent-text': onboarding}">{{ 'wallet.new.seed.enter-seed' | translate }}</span>
        </div>
      </div>
      <div [ngClass]="{'element-disabled' : busy}" class="seed-type-button">
        <span class="link" [ngClass]="{'-white-text': onboarding}" (click)="changeSeedType()">
          <mat-icon [inline]="true">edit</mat-icon>
          {{ 'wallet.new.seed.use-custom' | translate }}
        </span>
      </div>
    </ng-container>

    <!-- First seed field fo the manual mode. -->
    <ng-container *ngIf="!enterSeedWithAssistance">
      <div class="seed-spinner" *ngIf="checkingCustomSeed"><mat-spinner></mat-spinner></div>
<<<<<<< HEAD
      <textarea formControlName="seed" id="seed" rows="2" [attr.disabled]="busy ? 'true' : null"></textarea>
      <div class="seed-type-button" [ngClass]="{'for-onboarding': onboarding, 'element-disabled' : busy}">
        <div [ngClass]="{'dashed-border': !onboarding}" (click)="changeSeedType();">
          <img src="assets/img/unlock-grey.png" [matTooltip]="'wallet.new.seed.use-normal-seed-help' | translate">
        </div>
=======
      <textarea
        formControlName="seed"
        id="seed"
        rows="2"
        [attr.disabled]="busy ? 'true' : null"
        [appFormFieldError]="seed1ErrorMsg"
        (blur)="validateForm()"
      ></textarea>
      <div class="seed-type-button" [ngClass]="{'element-disabled' : busy}">
        <span class="link" [ngClass]="{'-white-text': onboarding}" (click)="changeSeedType()">
          <mat-icon [inline]="true">format_list_numbered</mat-icon>
          {{ 'wallet.new.seed.use-normal' | translate }}
        </span>
>>>>>>> 07802c82
      </div>
    </ng-container>

    <p class="disclaimer-box" [ngClass]="{'red-text': !onboarding, 'white-text transparent-text': onboarding}" *ngIf="create">
      {{ 'wallet.new.seed-warning' | translate}}
    </p>
  </div>
  <div class="form-field" *ngIf="create">
    <label for="confirm_seed">{{ 'wallet.new.confirm-seed-label' | translate}}</label>
    <!-- Second seed field fo the assisted mode. -->
    <ng-container *ngIf="enterSeedWithAssistance">
      <div class="dashed-border non-editable-field" [ngClass]="{'onboarding-version': onboarding, 'show-pointer': !assistedSeedConfirmed, 'element-disabled' : busy}" (click)="confirmSeed()">
        <div *ngIf="!assistedSeedConfirmed" class="text-with-icon-container">
          <mat-icon class="yellow-text">touch_app</mat-icon><span [ngClass]="{'transparent-text': onboarding}">{{ 'wallet.new.seed.confirm-seed' | translate }}</span>
        </div>
        <div *ngIf="assistedSeedConfirmed" class="text-with-icon-container">
          <mat-icon class="green-text">done</mat-icon> <span [ngClass]="{'transparent-text': onboarding}">{{ 'wallet.new.seed.confirmed-seed' | translate }}</span>
        </div>
      </div>
    </ng-container>

    <!-- Second seed field fo the manual mode. -->
    <ng-container *ngIf="!enterSeedWithAssistance">
      <div class="seed-spinner" *ngIf="checkingCustomSeed"><mat-spinner></mat-spinner></div>
      <textarea
        formControlName="confirm_seed"
        id="confirm_seed"
        rows="2"
        [attr.disabled]="busy ? 'true' : null"
        [appFormFieldError]="seed2ErrorMsg"
        (blur)="validateForm()"
      ></textarea>
    </ng-container>
  </div>
  <!-- Password area. -->
  <div *ngIf="!onboarding">
    <div>
      <!-- Password usage selector. -->
      <mat-checkbox class="-check" (change)="setEncrypt($event)" type="checkbox" id="encrypt" [checked]="true" [ngClass]="{'element-disabled' : busy}">
        <span class="img-label-container"><img src="assets/img/lock-gold.png"> {{ 'wallet.new.encrypt-check' | translate }}</span>
      </mat-checkbox>
    </div>
    <div class="row -passwords">
      <div class="col-md-12">
        <p class="-info">{{ 'wallet.new.encrypt-warning' | translate }}</p>
      </div>
      <!-- Password fields. -->
      <div class="col-md-6" *ngIf="encrypt">
        <div class="form-field">
          <label for="password">{{ 'password.password-label' | translate }}</label>
          <input
            formControlName="password"
            id="password"
            type="password"
            appDontSavePassword
            [attr.disabled]="busy ? 'true' : null"
            [appFormFieldError]="password1ErrorMsg"
            (blur)="validateForm()"
          >
        </div>
      </div>
      <div class="col-md-6" *ngIf="encrypt">
        <div class="form-field">
          <label for="confirm_password">{{ 'password.confirm-password-label' | translate }}</label>
          <input
            formControlName="confirm_password"
            id="confirm_password"
            type="password"
            appDontSavePassword
            (keydown.enter)="requestCreation()"
            [attr.disabled]="busy ? 'true' : null"
            [appFormFieldError]="password2ErrorMsg"
            (blur)="validateForm()"
          >
        </div>
      </div>
    </div>
  </div>
</div>
<!-- Alert for non-standard manually entered seeds. -->
<div class="alert-box" *ngIf="form.valid && !customSeedIsNormal">
  <mat-icon>error</mat-icon>
  <div>
    <div class="title">{{ 'wallet.new.unconventional-seed-title' | translate}}</div>
    <div>{{ 'wallet.new.unconventional-seed-text' | translate}}</div>
    <mat-checkbox #seedCheck
      type="checkbox" class="-check"
      [checked]="customSeedAccepted" (change)="onCustomSeedAcceptance($event)" [ngClass]="{'element-disabled' : busy}"
    >
      {{ 'wallet.new.unconventional-seed-check' | translate}}
    </mat-checkbox>
  </div>
</div><|MERGE_RESOLUTION|>--- conflicted
+++ resolved
@@ -29,7 +29,7 @@
       </span>
     </label>
 
-    <!-- First seed field fo the assisted mode. -->
+    <!-- First seed field for the assisted mode. -->
     <ng-container *ngIf="enterSeedWithAssistance">
       <div class="dashed-border non-editable-field" [ngClass]="{'onboarding-version': onboarding, 'show-pointer': !create, 'element-disabled' : busy}" (click)="enterSeed()">
         <div class="seed-spinner assisted-seed-spinner" *ngIf="checkingAssistedSeed"><mat-spinner></mat-spinner></div>
@@ -47,16 +47,9 @@
       </div>
     </ng-container>
 
-    <!-- First seed field fo the manual mode. -->
+    <!-- First seed field for the manual mode. -->
     <ng-container *ngIf="!enterSeedWithAssistance">
       <div class="seed-spinner" *ngIf="checkingCustomSeed"><mat-spinner></mat-spinner></div>
-<<<<<<< HEAD
-      <textarea formControlName="seed" id="seed" rows="2" [attr.disabled]="busy ? 'true' : null"></textarea>
-      <div class="seed-type-button" [ngClass]="{'for-onboarding': onboarding, 'element-disabled' : busy}">
-        <div [ngClass]="{'dashed-border': !onboarding}" (click)="changeSeedType();">
-          <img src="assets/img/unlock-grey.png" [matTooltip]="'wallet.new.seed.use-normal-seed-help' | translate">
-        </div>
-=======
       <textarea
         formControlName="seed"
         id="seed"
@@ -70,7 +63,6 @@
           <mat-icon [inline]="true">format_list_numbered</mat-icon>
           {{ 'wallet.new.seed.use-normal' | translate }}
         </span>
->>>>>>> 07802c82
       </div>
     </ng-container>
 
@@ -80,7 +72,7 @@
   </div>
   <div class="form-field" *ngIf="create">
     <label for="confirm_seed">{{ 'wallet.new.confirm-seed-label' | translate}}</label>
-    <!-- Second seed field fo the assisted mode. -->
+    <!-- Second seed field for the assisted mode. -->
     <ng-container *ngIf="enterSeedWithAssistance">
       <div class="dashed-border non-editable-field" [ngClass]="{'onboarding-version': onboarding, 'show-pointer': !assistedSeedConfirmed, 'element-disabled' : busy}" (click)="confirmSeed()">
         <div *ngIf="!assistedSeedConfirmed" class="text-with-icon-container">
@@ -92,7 +84,7 @@
       </div>
     </ng-container>
 
-    <!-- Second seed field fo the manual mode. -->
+    <!-- Second seed field for the manual mode. -->
     <ng-container *ngIf="!enterSeedWithAssistance">
       <div class="seed-spinner" *ngIf="checkingCustomSeed"><mat-spinner></mat-spinner></div>
       <textarea
