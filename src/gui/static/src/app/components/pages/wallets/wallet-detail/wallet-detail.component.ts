--- conflicted
+++ resolved
@@ -29,12 +29,8 @@
   preparingToEdit = false;
 
   private howManyAddresses: number;
-<<<<<<< HEAD
-  private preparingToEdit = false;
   private editSubscription: ISubscription;
   private confirmSubscription: ISubscription;
-=======
->>>>>>> 8e899bab
 
   constructor(
     private dialog: MatDialog,
