import { Component, EventEmitter, Input, OnInit, Output, ViewChild, OnDestroy } from '@angular/core';
import { MatDialog } from '@angular/material/dialog';
import { Router } from '@angular/router';
import { SubscriptionLike } from 'rxjs';

import { DoubleButtonActive } from '../../../layout/double-button/double-button.component';
import { CreateWalletFormComponent, WalletFormData } from '../../wallets/create-wallet/create-wallet-form/create-wallet-form.component';
import { HwOptionsDialogComponent } from '../../../layout/hardware-wallet/hw-options-dialog/hw-options-dialog.component';
import { HwWalletService } from '../../../../services/hw-wallet.service';
import { BlockchainService } from '../../../../services/blockchain.service';
import { ConfirmationParams, ConfirmationComponent, DefaultConfirmationButtons } from '../../../layout/confirmation/confirmation.component';
import { AppService } from '../../../../services/app.service';

/**
 * Shows the first step of the wizard, which allows the user to create a new wallet or load
 * a wallet using a seed.
 */
@Component({
  selector: 'app-onboarding-create-wallet',
  templateUrl: './onboarding-create-wallet.component.html',
  styleUrls: ['./onboarding-create-wallet.component.scss'],
})
export class OnboardingCreateWalletComponent implements OnInit, OnDestroy {
<<<<<<< HEAD
  @ViewChild('formControl', { static: false }) formControl: CreateWalletFormComponent;
  // Data for filling the form just after loading it.
=======
  @ViewChild('formControl') formControl: CreateWalletFormComponent;
>>>>>>> 07802c82
  @Input() fill: WalletFormData = null;
  // Emits when the user press the button for going to the next step of the wizard, after
  // filling the form. Includes an object with the data entered on the form.
  @Output() onLabelAndSeedCreated = new EventEmitter<WalletFormData>();

  // Current selection on the double button for choosing if the form must be shown for
  // creating a new wallet (left) or for loading a wallet using a seed (right).
  currentFormSelection = DoubleButtonActive.LeftButton;
  // If the option for adding a hw wallet must be shown.
  hwCompatibilityActivated = false;

  doubleButtonActive = DoubleButtonActive;

  // If the blockchain is synchronized.
  private synchronized = true;
  private blockchainSubscription: SubscriptionLike;

  constructor(
    public appService: AppService,
    private dialog: MatDialog,
    private router: Router,
    hwWalletService: HwWalletService,
    blockchainService: BlockchainService,
  ) {
    this.hwCompatibilityActivated = hwWalletService.hwWalletCompatibilityActivated;
    this.blockchainSubscription = blockchainService.progress.subscribe(response => this.synchronized = response.synchronized);
  }

  ngOnInit() {
    // Fill the form.
    setTimeout(() => { this.formControl.initForm(null, this.fill); });
    // Show the correct form.
    if (this.fill) {
      this.currentFormSelection = this.fill.creatingNewWallet ? DoubleButtonActive.LeftButton : DoubleButtonActive.RightButton;
    }
  }

  ngOnDestroy() {
    this.blockchainSubscription.unsubscribe();
    this.onLabelAndSeedCreated.complete();
  }

  // Changes the form currently shown on the UI.
  changeForm(newState: DoubleButtonActive) {
    this.currentFormSelection = newState;
    // Resets the form.
    this.fill = null;
    this.formControl.initForm(this.currentFormSelection === DoubleButtonActive.LeftButton, this.fill);
  }

  // Shows an alert asking for confirmation and emits an event for going to the next step
  // of the wizard.
  createWallet() {
    const confirmationParams: ConfirmationParams = {
      headerText: 'wizard.confirm.title',
      redTitle: true,
      text: 'wizard.confirm.desc',
      checkboxText: 'wizard.confirm.checkbox',
      confirmButtonText: 'common.continue-button',
    };

    ConfirmationComponent.openDialog(this.dialog, confirmationParams).afterClosed().subscribe(confirmationResult => {
      if (confirmationResult) {
        this.emitCreatedData();
      }
    });
  }

  // Emits an event for going to the next step of the wizard. If the blockchain is not
  // synchronized, it shows an alert first, asking for confirmation.
  loadWallet() {
    if (this.synchronized) {
      this.emitCreatedData();
    } else {
      const confirmationParams: ConfirmationParams = {
        headerText: 'common.warning-title',
        text: 'wallet.new.synchronizing-warning-text',
        defaultButtons: DefaultConfirmationButtons.ContinueCancel,
        redTitle: true,
      };

      ConfirmationComponent.openDialog(this.dialog, confirmationParams).afterClosed().subscribe(confirmationResult => {
        if (confirmationResult) {
          this.emitCreatedData();
        }
      });
    }
  }

  // Opens the hw wallet options modal window, which will try to add the connected hw wallet
  // to the wallet list. If at the end the wallet is on the list, the wizard is closed.
  useHardwareWallet() {
    HwOptionsDialogComponent.openDialog(this.dialog, true).afterClosed().subscribe(result => {
      if (result) {
        this.router.navigate(['/wallets']);
      }
    });
  }

  // Emits an event for going to the next step of the wizard.
  private emitCreatedData() {
    this.onLabelAndSeedCreated.emit(this.formControl.getData());
  }
}<|MERGE_RESOLUTION|>--- conflicted
+++ resolved
@@ -21,12 +21,8 @@
   styleUrls: ['./onboarding-create-wallet.component.scss'],
 })
 export class OnboardingCreateWalletComponent implements OnInit, OnDestroy {
-<<<<<<< HEAD
-  @ViewChild('formControl', { static: false }) formControl: CreateWalletFormComponent;
+  @ViewChild('formControl') formControl: CreateWalletFormComponent;
   // Data for filling the form just after loading it.
-=======
-  @ViewChild('formControl') formControl: CreateWalletFormComponent;
->>>>>>> 07802c82
   @Input() fill: WalletFormData = null;
   // Emits when the user press the button for going to the next step of the wizard, after
   // filling the form. Includes an object with the data entered on the form.
