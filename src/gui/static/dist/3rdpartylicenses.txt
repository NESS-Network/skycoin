@angular-devkit/build-angular
MIT
The MIT License

Copyright (c) 2017 Google, Inc.

Permission is hereby granted, free of charge, to any person obtaining a copy
of this software and associated documentation files (the "Software"), to deal
in the Software without restriction, including without limitation the rights
to use, copy, modify, merge, publish, distribute, sublicense, and/or sell
copies of the Software, and to permit persons to whom the Software is
furnished to do so, subject to the following conditions:

The above copyright notice and this permission notice shall be included in all
copies or substantial portions of the Software.

THE SOFTWARE IS PROVIDED "AS IS", WITHOUT WARRANTY OF ANY KIND, EXPRESS OR
IMPLIED, INCLUDING BUT NOT LIMITED TO THE WARRANTIES OF MERCHANTABILITY,
FITNESS FOR A PARTICULAR PURPOSE AND NONINFRINGEMENT. IN NO EVENT SHALL THE
AUTHORS OR COPYRIGHT HOLDERS BE LIABLE FOR ANY CLAIM, DAMAGES OR OTHER
LIABILITY, WHETHER IN AN ACTION OF CONTRACT, TORT OR OTHERWISE, ARISING FROM,
OUT OF OR IN CONNECTION WITH THE SOFTWARE OR THE USE OR OTHER DEALINGS IN THE
SOFTWARE.


@angular/animations
MIT

@angular/cdk
MIT
The MIT License

Copyright (c) 2020 Google LLC.

Permission is hereby granted, free of charge, to any person obtaining a copy
of this software and associated documentation files (the "Software"), to deal
in the Software without restriction, including without limitation the rights
to use, copy, modify, merge, publish, distribute, sublicense, and/or sell
copies of the Software, and to permit persons to whom the Software is
furnished to do so, subject to the following conditions:

The above copyright notice and this permission notice shall be included in
all copies or substantial portions of the Software.

THE SOFTWARE IS PROVIDED "AS IS", WITHOUT WARRANTY OF ANY KIND, EXPRESS OR
IMPLIED, INCLUDING BUT NOT LIMITED TO THE WARRANTIES OF MERCHANTABILITY,
FITNESS FOR A PARTICULAR PURPOSE AND NONINFRINGEMENT. IN NO EVENT SHALL THE
AUTHORS OR COPYRIGHT HOLDERS BE LIABLE FOR ANY CLAIM, DAMAGES OR OTHER
LIABILITY, WHETHER IN AN ACTION OF CONTRACT, TORT OR OTHERWISE, ARISING FROM,
OUT OF OR IN CONNECTION WITH THE SOFTWARE OR THE USE OR OTHER DEALINGS IN
THE SOFTWARE.


@angular/common
MIT

@angular/core
MIT

@angular/forms
MIT

@angular/material
MIT
The MIT License

Copyright (c) 2020 Google LLC.

Permission is hereby granted, free of charge, to any person obtaining a copy
of this software and associated documentation files (the "Software"), to deal
in the Software without restriction, including without limitation the rights
to use, copy, modify, merge, publish, distribute, sublicense, and/or sell
copies of the Software, and to permit persons to whom the Software is
furnished to do so, subject to the following conditions:

The above copyright notice and this permission notice shall be included in
all copies or substantial portions of the Software.

THE SOFTWARE IS PROVIDED "AS IS", WITHOUT WARRANTY OF ANY KIND, EXPRESS OR
IMPLIED, INCLUDING BUT NOT LIMITED TO THE WARRANTIES OF MERCHANTABILITY,
FITNESS FOR A PARTICULAR PURPOSE AND NONINFRINGEMENT. IN NO EVENT SHALL THE
AUTHORS OR COPYRIGHT HOLDERS BE LIABLE FOR ANY CLAIM, DAMAGES OR OTHER
LIABILITY, WHETHER IN AN ACTION OF CONTRACT, TORT OR OTHERWISE, ARISING FROM,
OUT OF OR IN CONNECTION WITH THE SOFTWARE OR THE USE OR OTHER DEALINGS IN
THE SOFTWARE.


@angular/platform-browser
MIT

@angular/router
MIT

@babel/runtime
MIT
MIT License

Copyright (c) 2014-present Sebastian McKenzie and other contributors

Permission is hereby granted, free of charge, to any person obtaining
a copy of this software and associated documentation files (the
"Software"), to deal in the Software without restriction, including
without limitation the rights to use, copy, modify, merge, publish,
distribute, sublicense, and/or sell copies of the Software, and to
permit persons to whom the Software is furnished to do so, subject to
the following conditions:

The above copyright notice and this permission notice shall be
included in all copies or substantial portions of the Software.

THE SOFTWARE IS PROVIDED "AS IS", WITHOUT WARRANTY OF ANY KIND,
EXPRESS OR IMPLIED, INCLUDING BUT NOT LIMITED TO THE WARRANTIES OF
MERCHANTABILITY, FITNESS FOR A PARTICULAR PURPOSE AND
NONINFRINGEMENT. IN NO EVENT SHALL THE AUTHORS OR COPYRIGHT HOLDERS BE
LIABLE FOR ANY CLAIM, DAMAGES OR OTHER LIABILITY, WHETHER IN AN ACTION
OF CONTRACT, TORT OR OTHERWISE, ARISING FROM, OUT OF OR IN CONNECTION
WITH THE SOFTWARE OR THE USE OR OTHER DEALINGS IN THE SOFTWARE.


@ngx-translate/core
MIT

base-x
MIT
The MIT License (MIT)

Copyright (c) 2018 base-x contributors
Copyright (c) 2014-2018 The Bitcoin Core developers

Permission is hereby granted, free of charge, to any person obtaining a copy
of this software and associated documentation files (the "Software"), to deal
in the Software without restriction, including without limitation the rights
to use, copy, modify, merge, publish, distribute, sublicense, and/or sell
copies of the Software, and to permit persons to whom the Software is
furnished to do so, subject to the following conditions:

The above copyright notice and this permission notice shall be included in all
copies or substantial portions of the Software.

THE SOFTWARE IS PROVIDED "AS IS", WITHOUT WARRANTY OF ANY KIND, EXPRESS OR
IMPLIED, INCLUDING BUT NOT LIMITED TO THE WARRANTIES OF MERCHANTABILITY,
FITNESS FOR A PARTICULAR PURPOSE AND NONINFRINGEMENT. IN NO EVENT SHALL THE
AUTHORS OR COPYRIGHT HOLDERS BE LIABLE FOR ANY CLAIM, DAMAGES OR OTHER
LIABILITY, WHETHER IN AN ACTION OF CONTRACT, TORT OR OTHERWISE, ARISING FROM,
OUT OF OR IN CONNECTION WITH THE SOFTWARE OR THE USE OR OTHER DEALINGS IN THE
SOFTWARE.


base64-js
MIT
The MIT License (MIT)

Copyright (c) 2014 Jameson Little

Permission is hereby granted, free of charge, to any person obtaining a copy
of this software and associated documentation files (the "Software"), to deal
in the Software without restriction, including without limitation the rights
to use, copy, modify, merge, publish, distribute, sublicense, and/or sell
copies of the Software, and to permit persons to whom the Software is
furnished to do so, subject to the following conditions:

The above copyright notice and this permission notice shall be included in
all copies or substantial portions of the Software.

THE SOFTWARE IS PROVIDED "AS IS", WITHOUT WARRANTY OF ANY KIND, EXPRESS OR
IMPLIED, INCLUDING BUT NOT LIMITED TO THE WARRANTIES OF MERCHANTABILITY,
FITNESS FOR A PARTICULAR PURPOSE AND NONINFRINGEMENT. IN NO EVENT SHALL THE
AUTHORS OR COPYRIGHT HOLDERS BE LIABLE FOR ANY CLAIM, DAMAGES OR OTHER
LIABILITY, WHETHER IN AN ACTION OF CONTRACT, TORT OR OTHERWISE, ARISING FROM,
OUT OF OR IN CONNECTION WITH THE SOFTWARE OR THE USE OR OTHER DEALINGS IN
THE SOFTWARE.


bignumber.js
MIT
The MIT Licence.

Copyright (c) 2018 Michael Mclaughlin

Permission is hereby granted, free of charge, to any person obtaining
a copy of this software and associated documentation files (the
'Software'), to deal in the Software without restriction, including
without limitation the rights to use, copy, modify, merge, publish,
distribute, sublicense, and/or sell copies of the Software, and to
permit persons to whom the Software is furnished to do so, subject to
the following conditions:

The above copyright notice and this permission notice shall be
included in all copies or substantial portions of the Software.

THE SOFTWARE IS PROVIDED 'AS IS', WITHOUT WARRANTY OF ANY KIND,
EXPRESS OR IMPLIED, INCLUDING BUT NOT LIMITED TO THE WARRANTIES OF
MERCHANTABILITY, FITNESS FOR A PARTICULAR PURPOSE AND NONINFRINGEMENT.
IN NO EVENT SHALL THE AUTHORS OR COPYRIGHT HOLDERS BE LIABLE FOR ANY
CLAIM, DAMAGES OR OTHER LIABILITY, WHETHER IN AN ACTION OF CONTRACT,
TORT OR OTHERWISE, ARISING FROM, OUT OF OR IN CONNECTION WITH THE
SOFTWARE OR THE USE OR OTHER DEALINGS IN THE SOFTWARE.



<<<<<<< HEAD
@angular/cdk@5.2.5
=======
buffer
>>>>>>> f9f0056d
MIT
The MIT License (MIT)

<<<<<<< HEAD
Copyright (c) 2018 Google LLC.
=======
Copyright (c) Feross Aboukhadijeh, and other contributors.
>>>>>>> f9f0056d

Permission is hereby granted, free of charge, to any person obtaining a copy
of this software and associated documentation files (the "Software"), to deal
in the Software without restriction, including without limitation the rights
to use, copy, modify, merge, publish, distribute, sublicense, and/or sell
copies of the Software, and to permit persons to whom the Software is
furnished to do so, subject to the following conditions:

The above copyright notice and this permission notice shall be included in
all copies or substantial portions of the Software.

THE SOFTWARE IS PROVIDED "AS IS", WITHOUT WARRANTY OF ANY KIND, EXPRESS OR
IMPLIED, INCLUDING BUT NOT LIMITED TO THE WARRANTIES OF MERCHANTABILITY,
FITNESS FOR A PARTICULAR PURPOSE AND NONINFRINGEMENT. IN NO EVENT SHALL THE
AUTHORS OR COPYRIGHT HOLDERS BE LIABLE FOR ANY CLAIM, DAMAGES OR OTHER
LIABILITY, WHETHER IN AN ACTION OF CONTRACT, TORT OR OTHERWISE, ARISING FROM,
OUT OF OR IN CONNECTION WITH THE SOFTWARE OR THE USE OR OTHER DEALINGS IN
THE SOFTWARE.

<<<<<<< HEAD
@angular/material@5.2.5
MIT
The MIT License

Copyright (c) 2018 Google LLC.
=======

core-js
MIT
Copyright (c) 2014-2019 Denis Pushkarev
>>>>>>> f9f0056d

Permission is hereby granted, free of charge, to any person obtaining a copy
of this software and associated documentation files (the "Software"), to deal
in the Software without restriction, including without limitation the rights
to use, copy, modify, merge, publish, distribute, sublicense, and/or sell
copies of the Software, and to permit persons to whom the Software is
furnished to do so, subject to the following conditions:

The above copyright notice and this permission notice shall be included in
all copies or substantial portions of the Software.

THE SOFTWARE IS PROVIDED "AS IS", WITHOUT WARRANTY OF ANY KIND, EXPRESS OR
IMPLIED, INCLUDING BUT NOT LIMITED TO THE WARRANTIES OF MERCHANTABILITY,
FITNESS FOR A PARTICULAR PURPOSE AND NONINFRINGEMENT. IN NO EVENT SHALL THE
AUTHORS OR COPYRIGHT HOLDERS BE LIABLE FOR ANY CLAIM, DAMAGES OR OTHER
LIABILITY, WHETHER IN AN ACTION OF CONTRACT, TORT OR OTHERWISE, ARISING FROM,
OUT OF OR IN CONNECTION WITH THE SOFTWARE OR THE USE OR OTHER DEALINGS IN
THE SOFTWARE.


css-loader
MIT
Copyright JS Foundation and other contributors

Permission is hereby granted, free of charge, to any person obtaining
a copy of this software and associated documentation files (the
'Software'), to deal in the Software without restriction, including
without limitation the rights to use, copy, modify, merge, publish,
distribute, sublicense, and/or sell copies of the Software, and to
permit persons to whom the Software is furnished to do so, subject to
the following conditions:

The above copyright notice and this permission notice shall be
included in all copies or substantial portions of the Software.

THE SOFTWARE IS PROVIDED 'AS IS', WITHOUT WARRANTY OF ANY KIND,
EXPRESS OR IMPLIED, INCLUDING BUT NOT LIMITED TO THE WARRANTIES OF
MERCHANTABILITY, FITNESS FOR A PARTICULAR PURPOSE AND NONINFRINGEMENT.
IN NO EVENT SHALL THE AUTHORS OR COPYRIGHT HOLDERS BE LIABLE FOR ANY
CLAIM, DAMAGES OR OTHER LIABILITY, WHETHER IN AN ACTION OF CONTRACT,
TORT OR OTHERWISE, ARISING FROM, OUT OF OR IN CONNECTION WITH THE
SOFTWARE OR THE USE OR OTHER DEALINGS IN THE SOFTWARE.


font-awesome
(OFL-1.1 AND MIT)

ieee754
BSD-3-Clause
Copyright 2008 Fair Oaks Labs, Inc.

Redistribution and use in source and binary forms, with or without modification, are permitted provided that the following conditions are met:

1. Redistributions of source code must retain the above copyright notice, this list of conditions and the following disclaimer.

2. Redistributions in binary form must reproduce the above copyright notice, this list of conditions and the following disclaimer in the documentation and/or other materials provided with the distribution.

3. Neither the name of the copyright holder nor the names of its contributors may be used to endorse or promote products derived from this software without specific prior written permission.

THIS SOFTWARE IS PROVIDED BY THE COPYRIGHT HOLDERS AND CONTRIBUTORS "AS IS" AND ANY EXPRESS OR IMPLIED WARRANTIES, INCLUDING, BUT NOT LIMITED TO, THE IMPLIED WARRANTIES OF MERCHANTABILITY AND FITNESS FOR A PARTICULAR PURPOSE ARE DISCLAIMED. IN NO EVENT SHALL THE COPYRIGHT HOLDER OR CONTRIBUTORS BE LIABLE FOR ANY DIRECT, INDIRECT, INCIDENTAL, SPECIAL, EXEMPLARY, OR CONSEQUENTIAL DAMAGES (INCLUDING, BUT NOT LIMITED TO, PROCUREMENT OF SUBSTITUTE GOODS OR SERVICES; LOSS OF USE, DATA, OR PROFITS; OR BUSINESS INTERRUPTION) HOWEVER CAUSED AND ON ANY THEORY OF LIABILITY, WHETHER IN CONTRACT, STRICT LIABILITY, OR TORT (INCLUDING NEGLIGENCE OR OTHERWISE) ARISING IN ANY WAY OUT OF THE USE OF THIS SOFTWARE, EVEN IF ADVISED OF THE POSSIBILITY OF SUCH DAMAGE.


isarray
MIT

moment
MIT
Copyright (c) JS Foundation and other contributors

Permission is hereby granted, free of charge, to any person
obtaining a copy of this software and associated documentation
files (the "Software"), to deal in the Software without
restriction, including without limitation the rights to use,
copy, modify, merge, publish, distribute, sublicense, and/or sell
copies of the Software, and to permit persons to whom the
Software is furnished to do so, subject to the following
conditions:

The above copyright notice and this permission notice shall be
included in all copies or substantial portions of the Software.

THE SOFTWARE IS PROVIDED "AS IS", WITHOUT WARRANTY OF ANY KIND,
EXPRESS OR IMPLIED, INCLUDING BUT NOT LIMITED TO THE WARRANTIES
OF MERCHANTABILITY, FITNESS FOR A PARTICULAR PURPOSE AND
NONINFRINGEMENT. IN NO EVENT SHALL THE AUTHORS OR COPYRIGHT
HOLDERS BE LIABLE FOR ANY CLAIM, DAMAGES OR OTHER LIABILITY,
WHETHER IN AN ACTION OF CONTRACT, TORT OR OTHERWISE, ARISING
FROM, OUT OF OR IN CONNECTION WITH THE SOFTWARE OR THE USE OR
OTHER DEALINGS IN THE SOFTWARE.


regenerator-runtime
MIT
MIT License

Copyright (c) 2014-present, Facebook, Inc.

Permission is hereby granted, free of charge, to any person obtaining a copy
of this software and associated documentation files (the "Software"), to deal
in the Software without restriction, including without limitation the rights
to use, copy, modify, merge, publish, distribute, sublicense, and/or sell
copies of the Software, and to permit persons to whom the Software is
furnished to do so, subject to the following conditions:

The above copyright notice and this permission notice shall be included in all
copies or substantial portions of the Software.

THE SOFTWARE IS PROVIDED "AS IS", WITHOUT WARRANTY OF ANY KIND, EXPRESS OR
IMPLIED, INCLUDING BUT NOT LIMITED TO THE WARRANTIES OF MERCHANTABILITY,
FITNESS FOR A PARTICULAR PURPOSE AND NONINFRINGEMENT. IN NO EVENT SHALL THE
AUTHORS OR COPYRIGHT HOLDERS BE LIABLE FOR ANY CLAIM, DAMAGES OR OTHER
LIABILITY, WHETHER IN AN ACTION OF CONTRACT, TORT OR OTHERWISE, ARISING FROM,
OUT OF OR IN CONNECTION WITH THE SOFTWARE OR THE USE OR OTHER DEALINGS IN THE
SOFTWARE.


rxjs
Apache-2.0
                               Apache License
                         Version 2.0, January 2004
                      http://www.apache.org/licenses/

 TERMS AND CONDITIONS FOR USE, REPRODUCTION, AND DISTRIBUTION

 1. Definitions.

    "License" shall mean the terms and conditions for use, reproduction,
    and distribution as defined by Sections 1 through 9 of this document.

    "Licensor" shall mean the copyright owner or entity authorized by
    the copyright owner that is granting the License.

    "Legal Entity" shall mean the union of the acting entity and all
    other entities that control, are controlled by, or are under common
    control with that entity. For the purposes of this definition,
    "control" means (i) the power, direct or indirect, to cause the
    direction or management of such entity, whether by contract or
    otherwise, or (ii) ownership of fifty percent (50%) or more of the
    outstanding shares, or (iii) beneficial ownership of such entity.

    "You" (or "Your") shall mean an individual or Legal Entity
    exercising permissions granted by this License.

    "Source" form shall mean the preferred form for making modifications,
    including but not limited to software source code, documentation
    source, and configuration files.

    "Object" form shall mean any form resulting from mechanical
    transformation or translation of a Source form, including but
    not limited to compiled object code, generated documentation,
    and conversions to other media types.

    "Work" shall mean the work of authorship, whether in Source or
    Object form, made available under the License, as indicated by a
    copyright notice that is included in or attached to the work
    (an example is provided in the Appendix below).

    "Derivative Works" shall mean any work, whether in Source or Object
    form, that is based on (or derived from) the Work and for which the
    editorial revisions, annotations, elaborations, or other modifications
    represent, as a whole, an original work of authorship. For the purposes
    of this License, Derivative Works shall not include works that remain
    separable from, or merely link (or bind by name) to the interfaces of,
    the Work and Derivative Works thereof.

    "Contribution" shall mean any work of authorship, including
    the original version of the Work and any modifications or additions
    to that Work or Derivative Works thereof, that is intentionally
    submitted to Licensor for inclusion in the Work by the copyright owner
    or by an individual or Legal Entity authorized to submit on behalf of
    the copyright owner. For the purposes of this definition, "submitted"
    means any form of electronic, verbal, or written communication sent
    to the Licensor or its representatives, including but not limited to
    communication on electronic mailing lists, source code control systems,
    and issue tracking systems that are managed by, or on behalf of, the
    Licensor for the purpose of discussing and improving the Work, but
    excluding communication that is conspicuously marked or otherwise
    designated in writing by the copyright owner as "Not a Contribution."

    "Contributor" shall mean Licensor and any individual or Legal Entity
    on behalf of whom a Contribution has been received by Licensor and
    subsequently incorporated within the Work.

 2. Grant of Copyright License. Subject to the terms and conditions of
    this License, each Contributor hereby grants to You a perpetual,
    worldwide, non-exclusive, no-charge, royalty-free, irrevocable
    copyright license to reproduce, prepare Derivative Works of,
    publicly display, publicly perform, sublicense, and distribute the
    Work and such Derivative Works in Source or Object form.

 3. Grant of Patent License. Subject to the terms and conditions of
    this License, each Contributor hereby grants to You a perpetual,
    worldwide, non-exclusive, no-charge, royalty-free, irrevocable
    (except as stated in this section) patent license to make, have made,
    use, offer to sell, sell, import, and otherwise transfer the Work,
    where such license applies only to those patent claims licensable
    by such Contributor that are necessarily infringed by their
    Contribution(s) alone or by combination of their Contribution(s)
    with the Work to which such Contribution(s) was submitted. If You
    institute patent litigation against any entity (including a
    cross-claim or counterclaim in a lawsuit) alleging that the Work
    or a Contribution incorporated within the Work constitutes direct
    or contributory patent infringement, then any patent licenses
    granted to You under this License for that Work shall terminate
    as of the date such litigation is filed.

 4. Redistribution. You may reproduce and distribute copies of the
    Work or Derivative Works thereof in any medium, with or without
    modifications, and in Source or Object form, provided that You
    meet the following conditions:

    (a) You must give any other recipients of the Work or
        Derivative Works a copy of this License; and

    (b) You must cause any modified files to carry prominent notices
        stating that You changed the files; and

    (c) You must retain, in the Source form of any Derivative Works
        that You distribute, all copyright, patent, trademark, and
        attribution notices from the Source form of the Work,
        excluding those notices that do not pertain to any part of
        the Derivative Works; and

    (d) If the Work includes a "NOTICE" text file as part of its
        distribution, then any Derivative Works that You distribute must
        include a readable copy of the attribution notices contained
        within such NOTICE file, excluding those notices that do not
        pertain to any part of the Derivative Works, in at least one
        of the following places: within a NOTICE text file distributed
        as part of the Derivative Works; within the Source form or
        documentation, if provided along with the Derivative Works; or,
        within a display generated by the Derivative Works, if and
        wherever such third-party notices normally appear. The contents
        of the NOTICE file are for informational purposes only and
        do not modify the License. You may add Your own attribution
        notices within Derivative Works that You distribute, alongside
        or as an addendum to the NOTICE text from the Work, provided
        that such additional attribution notices cannot be construed
        as modifying the License.

    You may add Your own copyright statement to Your modifications and
    may provide additional or different license terms and conditions
    for use, reproduction, or distribution of Your modifications, or
    for any such Derivative Works as a whole, provided Your use,
    reproduction, and distribution of the Work otherwise complies with
    the conditions stated in this License.

 5. Submission of Contributions. Unless You explicitly state otherwise,
    any Contribution intentionally submitted for inclusion in the Work
    by You to the Licensor shall be under the terms and conditions of
    this License, without any additional terms or conditions.
    Notwithstanding the above, nothing herein shall supersede or modify
    the terms of any separate license agreement you may have executed
    with Licensor regarding such Contributions.

 6. Trademarks. This License does not grant permission to use the trade
    names, trademarks, service marks, or product names of the Licensor,
    except as required for reasonable and customary use in describing the
    origin of the Work and reproducing the content of the NOTICE file.

 7. Disclaimer of Warranty. Unless required by applicable law or
    agreed to in writing, Licensor provides the Work (and each
    Contributor provides its Contributions) on an "AS IS" BASIS,
    WITHOUT WARRANTIES OR CONDITIONS OF ANY KIND, either express or
    implied, including, without limitation, any warranties or conditions
    of TITLE, NON-INFRINGEMENT, MERCHANTABILITY, or FITNESS FOR A
    PARTICULAR PURPOSE. You are solely responsible for determining the
    appropriateness of using or redistributing the Work and assume any
    risks associated with Your exercise of permissions under this License.

 8. Limitation of Liability. In no event and under no legal theory,
    whether in tort (including negligence), contract, or otherwise,
    unless required by applicable law (such as deliberate and grossly
    negligent acts) or agreed to in writing, shall any Contributor be
    liable to You for damages, including any direct, indirect, special,
    incidental, or consequential damages of any character arising as a
    result of this License or out of the use or inability to use the
    Work (including but not limited to damages for loss of goodwill,
    work stoppage, computer failure or malfunction, or any and all
    other commercial damages or losses), even if such Contributor
    has been advised of the possibility of such damages.

 9. Accepting Warranty or Additional Liability. While redistributing
    the Work or Derivative Works thereof, You may choose to offer,
    and charge a fee for, acceptance of support, warranty, indemnity,
    or other liability obligations and/or rights consistent with this
    License. However, in accepting such obligations, You may act only
    on Your own behalf and on Your sole responsibility, not on behalf
    of any other Contributor, and only if You agree to indemnify,
    defend, and hold each Contributor harmless for any liability
    incurred by, or claims asserted against, such Contributor by reason
    of your accepting any such warranty or additional liability.

 END OF TERMS AND CONDITIONS

 APPENDIX: How to apply the Apache License to your work.

    To apply the Apache License to your work, attach the following
    boilerplate notice, with the fields enclosed by brackets "[]"
    replaced with your own identifying information. (Don't include
    the brackets!)  The text should be enclosed in the appropriate
    comment syntax for the file format. We also recommend that a
    file or class name and description of purpose be included on the
    same "printed page" as the copyright notice for easier
    identification within third-party archives.

 Copyright (c) 2015-2018 Google, Inc., Netflix, Inc., Microsoft Corp. and contributors

 Licensed under the Apache License, Version 2.0 (the "License");
 you may not use this file except in compliance with the License.
 You may obtain a copy of the License at

     http://www.apache.org/licenses/LICENSE-2.0

 Unless required by applicable law or agreed to in writing, software
 distributed under the License is distributed on an "AS IS" BASIS,
 WITHOUT WARRANTIES OR CONDITIONS OF ANY KIND, either express or implied.
 See the License for the specific language governing permissions and
 limitations under the License.
 


safe-buffer
MIT
The MIT License (MIT)

Copyright (c) Feross Aboukhadijeh

Permission is hereby granted, free of charge, to any person obtaining a copy
of this software and associated documentation files (the "Software"), to deal
in the Software without restriction, including without limitation the rights
to use, copy, modify, merge, publish, distribute, sublicense, and/or sell
copies of the Software, and to permit persons to whom the Software is
furnished to do so, subject to the following conditions:

The above copyright notice and this permission notice shall be included in
all copies or substantial portions of the Software.

THE SOFTWARE IS PROVIDED "AS IS", WITHOUT WARRANTY OF ANY KIND, EXPRESS OR
IMPLIED, INCLUDING BUT NOT LIMITED TO THE WARRANTIES OF MERCHANTABILITY,
FITNESS FOR A PARTICULAR PURPOSE AND NONINFRINGEMENT. IN NO EVENT SHALL THE
AUTHORS OR COPYRIGHT HOLDERS BE LIABLE FOR ANY CLAIM, DAMAGES OR OTHER
LIABILITY, WHETHER IN AN ACTION OF CONTRACT, TORT OR OTHERWISE, ARISING FROM,
OUT OF OR IN CONNECTION WITH THE SOFTWARE OR THE USE OR OTHER DEALINGS IN
THE SOFTWARE.


tslib
0BSD
Copyright (c) Microsoft Corporation.

Permission to use, copy, modify, and/or distribute this software for any
purpose with or without fee is hereby granted.

THE SOFTWARE IS PROVIDED "AS IS" AND THE AUTHOR DISCLAIMS ALL WARRANTIES WITH
REGARD TO THIS SOFTWARE INCLUDING ALL IMPLIED WARRANTIES OF MERCHANTABILITY
AND FITNESS. IN NO EVENT SHALL THE AUTHOR BE LIABLE FOR ANY SPECIAL, DIRECT,
INDIRECT, OR CONSEQUENTIAL DAMAGES OR ANY DAMAGES WHATSOEVER RESULTING FROM
LOSS OF USE, DATA OR PROFITS, WHETHER IN AN ACTION OF CONTRACT, NEGLIGENCE OR
OTHER TORTIOUS ACTION, ARISING OUT OF OR IN CONNECTION WITH THE USE OR
PERFORMANCE OF THIS SOFTWARE.

webpack
MIT
Copyright JS Foundation and other contributors

Permission is hereby granted, free of charge, to any person obtaining
a copy of this software and associated documentation files (the
'Software'), to deal in the Software without restriction, including
without limitation the rights to use, copy, modify, merge, publish,
distribute, sublicense, and/or sell copies of the Software, and to
permit persons to whom the Software is furnished to do so, subject to
the following conditions:

The above copyright notice and this permission notice shall be
included in all copies or substantial portions of the Software.

THE SOFTWARE IS PROVIDED 'AS IS', WITHOUT WARRANTY OF ANY KIND,
EXPRESS OR IMPLIED, INCLUDING BUT NOT LIMITED TO THE WARRANTIES OF
MERCHANTABILITY, FITNESS FOR A PARTICULAR PURPOSE AND NONINFRINGEMENT.
IN NO EVENT SHALL THE AUTHORS OR COPYRIGHT HOLDERS BE LIABLE FOR ANY
CLAIM, DAMAGES OR OTHER LIABILITY, WHETHER IN AN ACTION OF CONTRACT,
TORT OR OTHERWISE, ARISING FROM, OUT OF OR IN CONNECTION WITH THE
SOFTWARE OR THE USE OR OTHER DEALINGS IN THE SOFTWARE.


zone.js
MIT
The MIT License

Copyright (c) 2010-2020 Google LLC. http://angular.io/license

Permission is hereby granted, free of charge, to any person obtaining a copy
of this software and associated documentation files (the "Software"), to deal
in the Software without restriction, including without limitation the rights
to use, copy, modify, merge, publish, distribute, sublicense, and/or sell
copies of the Software, and to permit persons to whom the Software is
furnished to do so, subject to the following conditions:

The above copyright notice and this permission notice shall be included in
all copies or substantial portions of the Software.

THE SOFTWARE IS PROVIDED "AS IS", WITHOUT WARRANTY OF ANY KIND, EXPRESS OR
IMPLIED, INCLUDING BUT NOT LIMITED TO THE WARRANTIES OF MERCHANTABILITY,
FITNESS FOR A PARTICULAR PURPOSE AND NONINFRINGEMENT. IN NO EVENT SHALL THE
AUTHORS OR COPYRIGHT HOLDERS BE LIABLE FOR ANY CLAIM, DAMAGES OR OTHER
LIABILITY, WHETHER IN AN ACTION OF CONTRACT, TORT OR OTHERWISE, ARISING FROM,
OUT OF OR IN CONNECTION WITH THE SOFTWARE OR THE USE OR OTHER DEALINGS IN
THE SOFTWARE.<|MERGE_RESOLUTION|>--- conflicted
+++ resolved
@@ -198,19 +198,11 @@
 
 
 
-<<<<<<< HEAD
-@angular/cdk@5.2.5
-=======
 buffer
->>>>>>> f9f0056d
 MIT
 The MIT License (MIT)
 
-<<<<<<< HEAD
-Copyright (c) 2018 Google LLC.
-=======
 Copyright (c) Feross Aboukhadijeh, and other contributors.
->>>>>>> f9f0056d
 
 Permission is hereby granted, free of charge, to any person obtaining a copy
 of this software and associated documentation files (the "Software"), to deal
@@ -230,18 +222,10 @@
 OUT OF OR IN CONNECTION WITH THE SOFTWARE OR THE USE OR OTHER DEALINGS IN
 THE SOFTWARE.
 
-<<<<<<< HEAD
-@angular/material@5.2.5
-MIT
-The MIT License
-
-Copyright (c) 2018 Google LLC.
-=======
 
 core-js
 MIT
 Copyright (c) 2014-2019 Denis Pushkarev
->>>>>>> f9f0056d
 
 Permission is hereby granted, free of charge, to any person obtaining a copy
 of this software and associated documentation files (the "Software"), to deal
