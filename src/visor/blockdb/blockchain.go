package blockdb

import (
	"errors"
	"fmt"

	"github.com/skycoin/skycoin/src/cipher"
	"github.com/skycoin/skycoin/src/coin"
	"github.com/skycoin/skycoin/src/util/logging"
	"github.com/skycoin/skycoin/src/visor/dbutil"
)

var (
	logger = logging.MustGetLogger("blockdb")

	// ErrNoHeadBlock is returned when calling Blockchain.Head() when no head block exists
	ErrNoHeadBlock = fmt.Errorf("found no head block")
)

// ErrMissingSignature is returned if a block in the db does not have a corresponding signature in the db
type ErrMissingSignature struct {
	b *coin.Block
}

// NewErrMissingSignature creates ErrMissingSignature from *coin.Block
func NewErrMissingSignature(b *coin.Block) error {
	return ErrMissingSignature{
		b: b,
	}
}

func (e ErrMissingSignature) Error() string {
	return fmt.Sprintf("Signature not found for block seq=%d hash=%s", e.b.Head.BkSeq, e.b.HashHeader().Hex())
}

// CreateBuckets creates bolt.DB buckets used by the blockdb
func CreateBuckets(tx *dbutil.Tx) error {
	return dbutil.CreateBuckets(tx, [][]byte{
		BlockSigsBkt,
		BlocksBkt,
		TreeBkt,
		BlockchainMetaBkt,
		UnspentPoolBkt,
		UnspentPoolAddrIndexBkt,
		UnspentMetaBkt,
	})
}

// BlockTree block storage
type BlockTree interface {
	AddBlock(*dbutil.Tx, *coin.Block) error
	GetBlock(*dbutil.Tx, cipher.SHA256) (*coin.Block, error)
	GetBlockInDepth(*dbutil.Tx, uint64, Walker) (*coin.Block, error)
	ForEachBlock(*dbutil.Tx, func(*coin.Block) error) error
}

// BlockSigs block signature storage
type BlockSigs interface {
	Add(*dbutil.Tx, cipher.SHA256, cipher.Sig) error
	Get(*dbutil.Tx, cipher.SHA256) (cipher.Sig, bool, error)
	ForEach(*dbutil.Tx, func(cipher.SHA256, cipher.Sig) error) error
}

<<<<<<< HEAD
// UnspentPooler unspent outputs pool
type UnspentPooler interface {
	MaybeBuildIndexes(*dbutil.Tx) error
=======
// UnspentPool unspent outputs pool
type UnspentPool interface {
	MaybeBuildIndexes(*dbutil.Tx, uint64) error
>>>>>>> f4ec858b
	Len(*dbutil.Tx) (uint64, error)
	Contains(*dbutil.Tx, cipher.SHA256) (bool, error)
	Get(*dbutil.Tx, cipher.SHA256) (*coin.UxOut, error)
	GetAll(*dbutil.Tx) (coin.UxArray, error)
	GetArray(*dbutil.Tx, []cipher.SHA256) (coin.UxArray, error)
	GetUxHash(*dbutil.Tx) (cipher.SHA256, error)
	GetUnspentsOfAddrs(*dbutil.Tx, []cipher.Address) (coin.AddressUxOuts, error)
	ProcessBlock(*dbutil.Tx, *coin.SignedBlock) error
	AddressCount(*dbutil.Tx) (uint64, error)
}

// ChainMeta blockchain metadata
type ChainMeta interface {
	GetHeadSeq(*dbutil.Tx) (uint64, bool, error)
	SetHeadSeq(*dbutil.Tx, uint64) error
}

// Blockchain maintain the buckets for blockchain
type Blockchain struct {
	db      *dbutil.DB
	meta    ChainMeta
	unspent UnspentPooler
	tree    BlockTree
	sigs    BlockSigs
	walker  Walker
}

// NewBlockchain creates a new blockchain instance
func NewBlockchain(db *dbutil.DB, walker Walker) (*Blockchain, error) {
	if db == nil {
		return nil, errors.New("db is nil")
	}

	if walker == nil {
		return nil, errors.New("blockchain walker is nil")
	}

	return &Blockchain{
		db:      db,
		unspent: NewUnspentPool(),
		meta:    &chainMeta{},
		tree:    &blockTree{},
		sigs:    &blockSigs{},
		walker:  walker,
	}, nil
}

// UnspentPool returns the unspent pool
func (bc *Blockchain) UnspentPool() UnspentPooler {
	return bc.unspent
}

// AddBlock adds signed block
func (bc *Blockchain) AddBlock(tx *dbutil.Tx, sb *coin.SignedBlock) error {
	if err := bc.sigs.Add(tx, sb.HashHeader(), sb.Sig); err != nil {
		return fmt.Errorf("save signature failed: %v", err)
	}

	if err := bc.tree.AddBlock(tx, &sb.Block); err != nil {
		return fmt.Errorf("save block failed: %v", err)
	}

	// update block head seq and unspent pool
	if err := bc.processBlock(tx, sb); err != nil {
		return err
	}

	return nil
}

// processBlock processes a block and updates the db
func (bc *Blockchain) processBlock(tx *dbutil.Tx, b *coin.SignedBlock) error {
	if err := bc.unspent.ProcessBlock(tx, b); err != nil {
		return err
	}

	return bc.meta.SetHeadSeq(tx, b.Seq())
}

// Head returns head block, returns error if no head block exists
func (bc *Blockchain) Head(tx *dbutil.Tx) (*coin.SignedBlock, error) {
	seq, ok, err := bc.HeadSeq(tx)
	if err != nil {
		return nil, err
	} else if !ok {
		return nil, ErrNoHeadBlock
	}

	b, err := bc.GetSignedBlockBySeq(tx, seq)
	if err != nil {
		return nil, err
	}

	if b == nil {
		return nil, ErrNoHeadBlock
	}

	return b, nil
}

// HeadSeq returns the head block sequence
func (bc *Blockchain) HeadSeq(tx *dbutil.Tx) (uint64, bool, error) {
	return bc.meta.GetHeadSeq(tx)
}

// Len returns blockchain length
func (bc *Blockchain) Len(tx *dbutil.Tx) (uint64, error) {
	seq, ok, err := bc.meta.GetHeadSeq(tx)
	if err != nil {
		return 0, err
	} else if !ok {
		return 0, nil
	}

	return seq + 1, nil
}

// GetBlockSignature returns the signature of a block
func (bc *Blockchain) GetBlockSignature(tx *dbutil.Tx, b *coin.Block) (cipher.Sig, bool, error) {
	return bc.sigs.Get(tx, b.HashHeader())
}

// GetBlockByHash returns block of given hash
func (bc *Blockchain) GetBlockByHash(tx *dbutil.Tx, hash cipher.SHA256) (*coin.Block, error) {
	b, err := bc.tree.GetBlock(tx, hash)
	if err != nil {
		return nil, err
	}

	return b, nil
}

// GetSignedBlockByHash returns signed block of given hash
func (bc *Blockchain) GetSignedBlockByHash(tx *dbutil.Tx, hash cipher.SHA256) (*coin.SignedBlock, error) {
	b, err := bc.tree.GetBlock(tx, hash)
	if err != nil {
		return nil, err
	}
	if b == nil {
		return nil, nil
	}

	// get signature
	sig, ok, err := bc.sigs.Get(tx, hash)
	if err != nil {
		return nil, fmt.Errorf("find signature of block: %v failed: %v", hash.Hex(), err)
	}

	if !ok {
		return nil, NewErrMissingSignature(b)
	}

	return &coin.SignedBlock{
		Block: *b,
		Sig:   sig,
	}, nil
}

// GetSignedBlockBySeq returns signed block of given seq
func (bc *Blockchain) GetSignedBlockBySeq(tx *dbutil.Tx, seq uint64) (*coin.SignedBlock, error) {
	b, err := bc.tree.GetBlockInDepth(tx, seq, bc.walker)
	if err != nil {
		return nil, fmt.Errorf("bc.tree.GetBlockInDepth failed: %v", err)
	}
	if b == nil {
		return nil, nil
	}

	sig, ok, err := bc.sigs.Get(tx, b.HashHeader())
	if err != nil {
		return nil, fmt.Errorf("find signature of block: %v failed: %v", seq, err)
	}

	if !ok {
		return nil, NewErrMissingSignature(b)
	}

	return &coin.SignedBlock{
		Block: *b,
		Sig:   sig,
	}, nil
}

// GetGenesisBlock returns genesis block
func (bc *Blockchain) GetGenesisBlock(tx *dbutil.Tx) (*coin.SignedBlock, error) {
	return bc.GetSignedBlockBySeq(tx, 0)
}

// ForEachBlock iterates all blocks and calls f on them
func (bc *Blockchain) ForEachBlock(tx *dbutil.Tx, f func(b *coin.Block) error) error {
	return bc.tree.ForEachBlock(tx, f)
}<|MERGE_RESOLUTION|>--- conflicted
+++ resolved
@@ -61,15 +61,9 @@
 	ForEach(*dbutil.Tx, func(cipher.SHA256, cipher.Sig) error) error
 }
 
-<<<<<<< HEAD
 // UnspentPooler unspent outputs pool
 type UnspentPooler interface {
-	MaybeBuildIndexes(*dbutil.Tx) error
-=======
-// UnspentPool unspent outputs pool
-type UnspentPool interface {
 	MaybeBuildIndexes(*dbutil.Tx, uint64) error
->>>>>>> f4ec858b
 	Len(*dbutil.Tx) (uint64, error)
 	Contains(*dbutil.Tx, cipher.SHA256) (bool, error)
 	Get(*dbutil.Tx, cipher.SHA256) (*coin.UxOut, error)
