package historydb

// transaction.go mainly provides transaction corresponding buckets and apis,
// The transactions bucket, tx hash as key, and tx as value, it's the main bucket that stores the
// transaction value. All other buckets that index different field of transaction will only records the
// transaction hash, and get the tx value from transactions bucket.

import (
	"github.com/skycoin/skycoin/src/cipher"
	"github.com/skycoin/skycoin/src/cipher/encoder"
	"github.com/skycoin/skycoin/src/coin"
	"github.com/skycoin/skycoin/src/visor/dbutil"
)

// TransactionsBkt holds Transactions
var TransactionsBkt = []byte("transactions")

// Transactions transaction bucket instance.
type transactions struct{}

// Transaction contains transaction info and the seq of block which executed this block.
type Transaction struct {
	Tx       coin.Transaction
	BlockSeq uint64
}

// Hash return the Tx hash.
func (tx *Transaction) Hash() cipher.SHA256 {
	return tx.Tx.Hash()
}

// New create a transaction db instance.
<<<<<<< HEAD
func newTransactions(db *dbutil.DB) (*transactions, error) { //nolint: deadcode
	return &transactions{}, nil
=======
func newTransactions() *transactions {
	return &transactions{}
>>>>>>> 85331123
}

// Add transaction to the db.
func (txs *transactions) Add(tx *dbutil.Tx, txn *Transaction) error {
	hash := txn.Hash()
	return dbutil.PutBucketValue(tx, TransactionsBkt, hash[:], encoder.Serialize(txn))
}

// Get gets transaction by tx hash, return nil on not found.
func (txs *transactions) Get(tx *dbutil.Tx, hash cipher.SHA256) (*Transaction, error) {
	var txn Transaction

	if ok, err := dbutil.GetBucketObjectDecoded(tx, TransactionsBkt, hash[:], &txn); err != nil {
		return nil, err
	} else if !ok {
		return nil, nil
	}

	return &txn, nil
}

// GetSlice returns transactions slice of given hashes
func (txs *transactions) GetSlice(tx *dbutil.Tx, hashes []cipher.SHA256) ([]Transaction, error) {
	var txns []Transaction
	for _, h := range hashes {
		var txn Transaction

		if ok, err := dbutil.GetBucketObjectDecoded(tx, TransactionsBkt, h[:], &txn); err != nil {
			return nil, err
		} else if !ok {
			continue
		}

		txns = append(txns, txn)
	}

	return txns, nil
}

// IsEmpty checks if transaction bucket is empty
func (txs *transactions) IsEmpty(tx *dbutil.Tx) (bool, error) {
	return dbutil.IsEmpty(tx, TransactionsBkt)
}

// Reset resets the bucket
func (txs *transactions) Reset(tx *dbutil.Tx) error {
	return dbutil.Reset(tx, TransactionsBkt)
}

// ForEach traverses the transactions in db
func (txs *transactions) ForEach(tx *dbutil.Tx, f func(cipher.SHA256, *Transaction) error) error {
	return dbutil.ForEach(tx, TransactionsBkt, func(k, v []byte) error {
		hash, err := cipher.SHA256FromBytes(k)
		if err != nil {
			return err
		}

		var txn Transaction
		if err := encoder.DeserializeRaw(v, &txn); err != nil {
			return err
		}

		return f(hash, &txn)
	})
}<|MERGE_RESOLUTION|>--- conflicted
+++ resolved
@@ -30,13 +30,8 @@
 }
 
 // New create a transaction db instance.
-<<<<<<< HEAD
-func newTransactions(db *dbutil.DB) (*transactions, error) { //nolint: deadcode
-	return &transactions{}, nil
-=======
 func newTransactions() *transactions {
 	return &transactions{}
->>>>>>> 85331123
 }
 
 // Add transaction to the db.
