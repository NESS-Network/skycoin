package visor

import (
	"errors"
	"fmt"
	"sort"

	"time"

	"github.com/sirupsen/logrus"

	"github.com/skycoin/skycoin/src/cipher"
	"github.com/skycoin/skycoin/src/coin"
	"github.com/skycoin/skycoin/src/util/droplet"
	"github.com/skycoin/skycoin/src/util/utc"
	"github.com/skycoin/skycoin/src/visor/blockdb"
	"github.com/skycoin/skycoin/src/visor/dbutil"
	"github.com/skycoin/skycoin/src/visor/historydb"
	"github.com/skycoin/skycoin/src/wallet"

	"github.com/skycoin/skycoin/src/util/logging"
)

const (
	// MaxDropletPrecision represents the decimal precision of droplets
	MaxDropletPrecision uint64 = 3

	//DefaultMaxBlockSize is max block size
	DefaultMaxBlockSize int = 32 * 1024
)

var (
	logger = logging.MustGetLogger("visor")

	// errInvalidDecimals is returned by DropletPrecisionCheck if a coin amount has an invalid number of decimal places
	errInvalidDecimals = errors.New("invalid amount, too many decimal places")

	// maxDropletDivisor represents the modulus divisor when checking droplet precision rules.
	// It is computed from MaxDropletPrecision in init()
	maxDropletDivisor uint64
)

// MaxDropletDivisor represents the modulus divisor when checking droplet precision rules.
func MaxDropletDivisor() uint64 {
	// The value is wrapped in a getter to make it immutable to external packages
	return maxDropletDivisor
}

func init() {
	// Compute maxDropletDivisor from precision
	maxDropletDivisor = calculateDivisor(MaxDropletPrecision)
}

func calculateDivisor(precision uint64) uint64 {
	if precision > droplet.Exponent {
		logger.Panic("precision must be <= droplet.Exponent")
	}

	n := droplet.Exponent - precision
	var i uint64 = 1
	for k := uint64(0); k < n; k++ {
		i = i * 10
	}
	return i
}

// DropletPrecisionCheck checks if an amount of coins is valid given decimal place restrictions
func DropletPrecisionCheck(amount uint64) error {
	if amount%maxDropletDivisor != 0 {
		return errInvalidDecimals
	}
	return nil
}

// BuildInfo represents the build info
type BuildInfo struct {
	Version string `json:"version"` // version number
	Commit  string `json:"commit"`  // git commit id
	Branch  string `json:"branch"`  // git branch name
}

// Config configuration parameters for the Visor
type Config struct {
	// Is this the master blockchain
	IsMaster bool

	//Public key of blockchain authority
	BlockchainPubkey cipher.PubKey

	//Secret key of blockchain authority (if master)
	BlockchainSeckey cipher.SecKey

	// How often new blocks are created by the master, in seconds
	BlockCreationInterval uint64
	// How often an unconfirmed txn is checked against the blockchain
	UnconfirmedCheckInterval time.Duration
	// How long we'll hold onto an unconfirmed txn
	UnconfirmedMaxAge time.Duration
	// How often to check the unconfirmed pool for transactions that become valid
	UnconfirmedRefreshRate time.Duration
	// How often to remove transactions that become permanently invalid from the unconfirmed pool
	UnconfirmedRemoveInvalidRate time.Duration
	// How often to rebroadcast unconfirmed transactions
	UnconfirmedResendPeriod time.Duration
	// Maximum size of a block, in bytes.
	MaxBlockSize int

	// Where the blockchain is saved
	BlockchainFile string
	// Where the block signatures are saved
	BlockSigsFile string

	//address for genesis
	GenesisAddress cipher.Address
	// Genesis block sig
	GenesisSignature cipher.Sig
	// Genesis block timestamp
	GenesisTimestamp uint64
	// Number of coins in genesis block
	GenesisCoinVolume uint64
	// bolt db file path
	DBPath string
	// open bolt db read-only
	DBReadOnly bool
	// enable arbitrating mode
	Arbitrating bool
	// wallet directory
	WalletDirectory string
	// build info, including version, build time etc.
	BuildInfo BuildInfo
	// enables wallet API
	EnableWalletAPI bool
	// enables seed API
	EnableSeedAPI bool
	// wallet crypto type
	WalletCryptoType wallet.CryptoType
}

// NewVisorConfig put cap on block size, not on transactions/block
//Skycoin transactions are smaller than Bitcoin transactions so skycoin has
//a higher transactions per second for the same block size
func NewVisorConfig() Config {
	c := Config{
		IsMaster: false,

		BlockchainPubkey: cipher.PubKey{},
		BlockchainSeckey: cipher.SecKey{},

		BlockCreationInterval: 10,
		//BlockCreationForceInterval: 120, //create block if no block within this many seconds

		UnconfirmedCheckInterval:     time.Hour * 2,
		UnconfirmedMaxAge:            time.Hour * 48,
		UnconfirmedRefreshRate:       time.Minute,
		UnconfirmedRemoveInvalidRate: time.Minute,
		UnconfirmedResendPeriod:      time.Minute,
		MaxBlockSize:                 DefaultMaxBlockSize,

		GenesisAddress:    cipher.Address{},
		GenesisSignature:  cipher.Sig{},
		GenesisTimestamp:  0,
		GenesisCoinVolume: 0, //100e12, 100e6 * 10e6
	}

	return c
}

// Verify verifies the configuration
func (c Config) Verify() error {
	if c.IsMaster {
		if c.BlockchainPubkey != cipher.PubKeyFromSecKey(c.BlockchainSeckey) {
			return errors.New("Cannot run in master: invalid seckey for pubkey")
		}
	}

	return nil
}

// historyer is the interface that provides methods for accessing history data that are parsed from blockchain.
type historyer interface {
	GetUxout(tx *dbutil.Tx, uxid cipher.SHA256) (*historydb.UxOut, error)
	ParseBlock(tx *dbutil.Tx, b *coin.Block) error
	GetTransaction(tx *dbutil.Tx, hash cipher.SHA256) (*historydb.Transaction, error)
	GetAddrUxOuts(tx *dbutil.Tx, address cipher.Address) ([]*historydb.UxOut, error)
	GetAddrTxns(tx *dbutil.Tx, address cipher.Address) ([]historydb.Transaction, error)
	ResetIfNeed(tx *dbutil.Tx) error
	ParsedHeight(tx *dbutil.Tx) (int64, error)
	ForEachTxn(tx *dbutil.Tx, f func(cipher.SHA256, *historydb.Transaction) error) error
}

// Blockchainer is the interface that provides methods for accessing the blockchain data
type Blockchainer interface {
<<<<<<< HEAD
	GetGenesisBlock(tx *dbutil.Tx) (*coin.SignedBlock, error)
	GetBlocks(tx *dbutil.Tx, start, end uint64) ([]coin.SignedBlock, error)
	GetLastBlocks(tx *dbutil.Tx, n uint64) ([]coin.SignedBlock, error)
	GetSignedBlockByHash(tx *dbutil.Tx, hash cipher.SHA256) (*coin.SignedBlock, error)
	GetSignedBlockBySeq(tx *dbutil.Tx, seq uint64) (*coin.SignedBlock, error)
=======
	GetGenesisBlock() *coin.SignedBlock
	GetBlocks(start, end uint64) ([]coin.SignedBlock, error)
	GetLastBlocks(n uint64) ([]coin.SignedBlock, error)
	GetBlockByHash(hash cipher.SHA256) (*coin.SignedBlock, error)
	GetBlockBySeq(seq uint64) (*coin.SignedBlock, error)
>>>>>>> 84235e14
	Unspent() blockdb.UnspentPool
	Len(tx *dbutil.Tx) (uint64, error)
	Head(tx *dbutil.Tx) (*coin.SignedBlock, error)
	HeadSeq(tx *dbutil.Tx) (uint64, bool, error)
	Time(tx *dbutil.Tx) (uint64, error)
	NewBlock(tx *dbutil.Tx, txns coin.Transactions, currentTime uint64) (*coin.Block, error)
	ExecuteBlock(tx *dbutil.Tx, sb *coin.SignedBlock) error
	VerifyBlockTxnConstraints(tx *dbutil.Tx, txn coin.Transaction) error
	VerifySingleTxnHardConstraints(tx *dbutil.Tx, txn coin.Transaction) error
	VerifySingleTxnAllConstraints(tx *dbutil.Tx, txn coin.Transaction, maxSize int) error
	TransactionFee(tx *dbutil.Tx, hours uint64) coin.FeeCalculator
	Notify(b coin.Block)
	BindListener(bl BlockListener)
}

// UnconfirmedTxnPooler is the interface that provides methods for
// accessing the unconfirmed transaction pool
type UnconfirmedTxnPooler interface {
	SetTxnsAnnounced(tx *dbutil.Tx, hashes map[cipher.SHA256]int64) error
	InjectTransaction(tx *dbutil.Tx, bc Blockchainer, t coin.Transaction, maxSize int) (bool, *ErrTxnViolatesSoftConstraint, error)
	RawTxns(tx *dbutil.Tx) (coin.Transactions, error)
	RemoveTransactions(tx *dbutil.Tx, txns []cipher.SHA256) error
	Refresh(tx *dbutil.Tx, bc Blockchainer, maxBlockSize int) ([]cipher.SHA256, error)
	RemoveInvalid(tx *dbutil.Tx, bc Blockchainer) ([]cipher.SHA256, error)
	GetUnknown(tx *dbutil.Tx, txns []cipher.SHA256) ([]cipher.SHA256, error)
	GetKnown(tx *dbutil.Tx, txns []cipher.SHA256) (coin.Transactions, error)
	RecvOfAddresses(tx *dbutil.Tx, bh coin.BlockHeader, addrs []cipher.Address) (coin.AddressUxOuts, error)
	GetIncomingOutputs(tx *dbutil.Tx, bh coin.BlockHeader) (coin.UxArray, error)
	Get(tx *dbutil.Tx, hash cipher.SHA256) (*UnconfirmedTxn, error)
	GetTxns(tx *dbutil.Tx, filter func(tx UnconfirmedTxn) bool) ([]UnconfirmedTxn, error)
	GetTxHashes(tx *dbutil.Tx, filter func(tx UnconfirmedTxn) bool) ([]cipher.SHA256, error)
	ForEach(tx *dbutil.Tx, f func(cipher.SHA256, UnconfirmedTxn) error) error
	GetUnspentsOfAddr(tx *dbutil.Tx, addr cipher.Address) (coin.UxArray, error)
	Len(tx *dbutil.Tx) (uint64, error)
}

// Visor manages the Blockchain as both a Master and a Normal
type Visor struct {
	Config Config
	DB     *dbutil.DB
	// Unconfirmed transactions, held for relay until we get block confirmation
	Unconfirmed UnconfirmedTxnPooler
	Blockchain  Blockchainer
	Wallets     *wallet.Service
	StartedAt   time.Time

	history  historyer
	bcParser *BlockchainParser
}

// NewVisor creates a Visor for managing the blockchain database
func NewVisor(c Config, db *dbutil.DB) (*Visor, error) {
	logger.Debug("Creating new visor")
	if c.IsMaster {
		logger.Debug("Visor is master")
	}

	if err := c.Verify(); err != nil {
		return nil, err
	}

	db, bc, err := loadBlockchain(db, c.BlockchainPubkey, c.Arbitrating)
	if err != nil {
		return nil, err
	}

	history, err := historydb.New(db)
	if err != nil {
		return nil, err
	}

	// creates blockchain parser instance
	bp := NewBlockchainParser(db, history, bc)

	bc.BindListener(bp.FeedBlock)

	wltServConfig := wallet.Config{
		WalletDir:       c.WalletDirectory,
		CryptoType:      c.WalletCryptoType,
		EnableWalletAPI: c.EnableWalletAPI,
		EnableSeedAPI:   c.EnableSeedAPI,
	}

	wltServ, err := wallet.NewService(wltServConfig)
	if err != nil {
		return nil, err
	}

	utp, err := NewUnconfirmedTxnPool(db)
	if err != nil {
		return nil, err
	}

	v := &Visor{
		Config:      c,
		DB:          db,
		Blockchain:  bc,
		Unconfirmed: utp,
		history:     history,
		bcParser:    bp,
		Wallets:     wltServ,
		StartedAt:   time.Now(),
	}

	return v, nil
}

// Run starts the visor
func (vs *Visor) Run() error {
	if err := vs.DB.Update(func(tx *dbutil.Tx) error {
		if err := vs.maybeCreateGenesisBlock(tx); err != nil {
			return err
		}

		removed, err := vs.Unconfirmed.RemoveInvalid(tx, vs.Blockchain)
		if err != nil {
			return err
		}
		logger.Infof("Removed %d invalid txns from pool", len(removed))

		return nil
	}); err != nil {
		return err
	}

	return vs.bcParser.Run()
}

// Shutdown shuts down the visor
func (vs *Visor) Shutdown() {
	defer logger.Info("DB and BlockchainParser closed")

	vs.bcParser.Shutdown()

	logger.Info("Closing visor bolt DB")
	if err := vs.DB.Close(); err != nil {
		logger.Errorf("db.Close() error: %v", err)
	}
}

// maybeCreateGenesisBlock creates a genesis block if necessary
func (vs *Visor) maybeCreateGenesisBlock(tx *dbutil.Tx) error {
	gb, err := vs.Blockchain.GetGenesisBlock(tx)
	if err != nil {
		return err
	}
	if gb != nil {
		return nil
	}

	logger.Debug("Create genesis block")
	vs.GenesisPreconditions()
	b, err := coin.NewGenesisBlock(vs.Config.GenesisAddress, vs.Config.GenesisCoinVolume, vs.Config.GenesisTimestamp)
	if err != nil {
		return err
	}

	var sb coin.SignedBlock
	// record the signature of genesis block
	if vs.Config.IsMaster {
		sb = vs.signBlock(*b)
		logger.Infof("Genesis block signature=%s", sb.Sig.Hex())
	} else {
		sb = coin.SignedBlock{
			Block: *b,
			Sig:   vs.Config.GenesisSignature,
		}
	}

	return vs.executeSignedBlock(tx, sb)
}

// GenesisPreconditions panics if conditions for genesis block are not met
func (vs *Visor) GenesisPreconditions() {
	if vs.Config.BlockchainSeckey != (cipher.SecKey{}) {
		if vs.Config.BlockchainPubkey != cipher.PubKeyFromSecKey(vs.Config.BlockchainSeckey) {
			logger.Panic("Cannot create genesis block. Invalid secret key for pubkey")
		}
	}
}

// RefreshUnconfirmed checks unconfirmed txns against the blockchain and returns
// all transaction that turn to valid.
func (vs *Visor) RefreshUnconfirmed() ([]cipher.SHA256, error) {
	var hashes []cipher.SHA256
	if err := vs.DB.Update(func(tx *dbutil.Tx) error {
		var err error
		hashes, err = vs.Unconfirmed.Refresh(tx, vs.Blockchain, vs.Config.MaxBlockSize)
		return err
	}); err != nil {
		return nil, err
	}

	return hashes, nil
}

// RemoveInvalidUnconfirmed removes transactions that become permanently invalid
// (by violating hard constraints) from the pool.
// Returns the transaction hashes that were removed.
func (vs *Visor) RemoveInvalidUnconfirmed() ([]cipher.SHA256, error) {
	var hashes []cipher.SHA256
	if err := vs.DB.Update(func(tx *dbutil.Tx) error {
		var err error
		hashes, err = vs.Unconfirmed.RemoveInvalid(tx, vs.Blockchain)
		return err
	}); err != nil {
		return nil, err
	}

	return hashes, nil
}

// CreateBlock creates a SignedBlock from pending transactions
func (vs *Visor) createBlock(tx *dbutil.Tx, when uint64) (coin.SignedBlock, error) {
	if !vs.Config.IsMaster {
		logger.Panic("Only master chain can create blocks")
	}

	// Gather all unconfirmed transactions
	txns, err := vs.Unconfirmed.RawTxns(tx)
	if err != nil {
		return coin.SignedBlock{}, err
	}

	if len(txns) == 0 {
		return coin.SignedBlock{}, errors.New("No transactions")
	}

	logger.Infof("Unconfirmed pool has %d transactions pending", len(txns))

	// Filter transactions that violate all constraints
	var filteredTxns coin.Transactions
	for _, txn := range txns {
		if err := vs.Blockchain.VerifySingleTxnAllConstraints(tx, txn, vs.Config.MaxBlockSize); err != nil {
			switch err.(type) {
			case ErrTxnViolatesHardConstraint, ErrTxnViolatesSoftConstraint:
				logger.Warningf("Transaction %s violates constraints: %v", txn.TxIDHex(), err)
			default:
				return coin.SignedBlock{}, err
			}
		} else {
			filteredTxns = append(filteredTxns, txn)
		}
	}

	nRemoved := len(txns) - len(filteredTxns)
	if nRemoved > 0 {
		logger.Infof("CreateBlock ignored %d transactions violating constraints", nRemoved)
	}

	txns = filteredTxns

	if len(txns) == 0 {
		logger.Info("No transactions after filtering for constraint violations")
		return coin.SignedBlock{}, errors.New("No transactions after filtering for constraint violations")
	}

	head, err := vs.Blockchain.Head(tx)
	if err != nil {
		return coin.SignedBlock{}, err
	}

	// Sort them by highest fee per kilobyte
	txns = coin.SortTransactions(txns, vs.Blockchain.TransactionFee(tx, head.Time()))

	// Apply block size transaction limit
	txns = txns.TruncateBytesTo(vs.Config.MaxBlockSize)

	if len(txns) == 0 {
		logger.Panic("TruncateBytesTo removed all transactions")
	}

	logger.Infof("Creating new block with %d transactions, head time %d", len(txns), when)

	b, err := vs.Blockchain.NewBlock(tx, txns, when)
	if err != nil {
		logger.Warningf("Blockchain.NewBlock failed: %v", err)
		return coin.SignedBlock{}, err
	}

	return vs.signBlock(*b), nil
}

// CreateAndExecuteBlock creates a SignedBlock from pending transactions and executes it
func (vs *Visor) CreateAndExecuteBlock() (coin.SignedBlock, error) {
	var sb coin.SignedBlock

	err := vs.DB.Update(func(tx *dbutil.Tx) error {
		var err error
		sb, err = vs.createBlock(tx, uint64(utc.UnixNow()))
		if err != nil {
			return err
		}

		return vs.executeSignedBlock(tx, sb)
	})

	return sb, err
}

// ExecuteSignedBlock adds a block to the blockchain, or returns error.
// Blocks must be executed in sequence, and be signed by the master server
func (vs *Visor) ExecuteSignedBlock(b coin.SignedBlock) error {
	return vs.DB.Update(func(tx *dbutil.Tx) error {
		return vs.executeSignedBlock(tx, b)
	})
}

// executeSignedBlock adds a block to the blockchain, or returns error.
// Blocks must be executed in sequence, and be signed by the master server
func (vs *Visor) executeSignedBlock(tx *dbutil.Tx, b coin.SignedBlock) error {
	if err := b.VerifySignature(vs.Config.BlockchainPubkey); err != nil {
		return err
	}

	if err := vs.Blockchain.ExecuteBlock(tx, &b); err != nil {
		return err
	}

	// Remove the transactions in the Block from the unconfirmed pool
	txHashes := make([]cipher.SHA256, 0, len(b.Block.Body.Transactions))
	for _, tx := range b.Block.Body.Transactions {
		txHashes = append(txHashes, tx.Hash())
	}

	if err := vs.Unconfirmed.RemoveTransactions(tx, txHashes); err != nil {
		return err
	}

	vs.Blockchain.Notify(b.Block)

	return nil
}

// signBlock signs a block for master.  Will panic if anything is invalid
func (vs *Visor) signBlock(b coin.Block) coin.SignedBlock {
	if !vs.Config.IsMaster {
		logger.Panic("Only master chain can sign blocks")
	}

	sig := cipher.SignHash(b.HashHeader(), vs.Config.BlockchainSeckey)

	return coin.SignedBlock{
		Block: b,
		Sig:   sig,
	}
}

/*
	Return Data
*/

// GetUnspentOutputs returns all unspent outputs
func (vs *Visor) GetUnspentOutputs() ([]coin.UxOut, error) {
	var ux []coin.UxOut
	if err := vs.DB.View(func(tx *dbutil.Tx) error {
		var err error
		ux, err = vs.Blockchain.Unspent().GetAll(tx)
		return err
	}); err != nil {
		return nil, err
	}

	return ux, nil
}

// UnconfirmedSpendingOutputs returns all spending outputs in unconfirmed tx pool
func (vs *Visor) UnconfirmedSpendingOutputs() (coin.UxArray, error) {
	var uxa coin.UxArray

	if err := vs.DB.View(func(tx *dbutil.Tx) error {
		var inputs []cipher.SHA256
		txns, err := vs.Unconfirmed.RawTxns(tx)
		if err != nil {
			return err
		}

		for _, txn := range txns {
			inputs = append(inputs, txn.In...)
		}

		uxa, err = vs.Blockchain.Unspent().GetArray(tx, inputs)
		return err
	}); err != nil {
		return nil, err
	}

	return uxa, nil
}

// UnconfirmedIncomingOutputs returns all predicted outputs that are in pending tx pool
func (vs *Visor) UnconfirmedIncomingOutputs() (coin.UxArray, error) {
	var uxa coin.UxArray

	if err := vs.DB.View(func(tx *dbutil.Tx) error {
		head, err := vs.Blockchain.Head(tx)
		if err != nil {
			return err
		}

		uxa, err = vs.Unconfirmed.GetIncomingOutputs(tx, head.Head)
		return err
	}); err != nil {
		return nil, err
	}

	return uxa, nil
}

// GetSignedBlocksSince returns N signed blocks more recent than Seq. Does not return nil.
func (vs *Visor) GetSignedBlocksSince(seq, ct uint64) ([]coin.SignedBlock, error) {
	var blocks []coin.SignedBlock

	if err := vs.DB.View(func(tx *dbutil.Tx) error {
		avail := uint64(0)
		head, err := vs.Blockchain.Head(tx)
		if err != nil {
			return err
		}

		headSeq := head.Seq()
		if headSeq > seq {
			avail = headSeq - seq
		}
		if avail < ct {
			ct = avail
		}
		if ct == 0 {
			return nil
		}

		blocks = make([]coin.SignedBlock, 0, ct)
		for j := uint64(0); j < ct; j++ {
			i := seq + 1 + j
			b, err := vs.Blockchain.GetSignedBlockBySeq(tx, i)
			if err != nil {
				return err
			}

			blocks = append(blocks, *b)
		}

		return nil
	}); err != nil {
		return nil, err
	}

	return blocks, nil
}

// HeadBkSeq returns the highest BkSeq we know, returns false in the 2nd return value
// if the blockchain is empty
func (vs *Visor) HeadBkSeq() (uint64, bool, error) {
	var headSeq uint64
	var ok bool

	if err := vs.DB.View(func(tx *dbutil.Tx) error {
		var err error
		headSeq, ok, err = vs.Blockchain.HeadSeq(tx)
		return err
	}); err != nil {
		return 0, false, err
	}

	return headSeq, ok, nil
}

// GetBlockchainMetadata returns descriptive Blockchain information
func (vs *Visor) GetBlockchainMetadata() (*BlockchainMetadata, error) {
	var head *coin.SignedBlock
	var unconfirmedLen, unspentsLen uint64

	if err := vs.DB.View(func(tx *dbutil.Tx) error {
		var err error
		head, err = vs.Blockchain.Head(tx)
		if err != nil {
			return err
		}

		unconfirmedLen, err = vs.Unconfirmed.Len(tx)
		if err != nil {
			return err
		}

		unspentsLen, err = vs.Blockchain.Unspent().Len(tx)
		return err
	}); err != nil {
		return nil, err
	}

	return NewBlockchainMetadata(head, unconfirmedLen, unspentsLen)
}

// GetBlock returns a copy of the block at seq. Returns error if seq out of range
func (vs *Visor) GetBlock(seq uint64) (*coin.SignedBlock, error) {
	var b *coin.SignedBlock

	if err := vs.DB.View(func(tx *dbutil.Tx) error {
		headSeq, ok, err := vs.Blockchain.HeadSeq(tx)
		if err != nil {
			return err
		}

		if !ok || seq > headSeq {
			return errors.New("Block seq out of range")
		}

		b, err = vs.Blockchain.GetSignedBlockBySeq(tx, seq)
		return err
	}); err != nil {
		return nil, err
	}

	return b, nil
}

<<<<<<< HEAD
// GetBlocks returns multiple blocks between start and end (not including end). Returns
// empty slice if unable to fulfill request, it does not return nil.
func (vs *Visor) GetBlocks(start, end uint64) ([]coin.SignedBlock, error) {
	var blocks []coin.SignedBlock

	if err := vs.DB.View(func(tx *dbutil.Tx) error {
		var err error
		blocks, err = vs.Blockchain.GetBlocks(tx, start, end)
		return err
	}); err != nil {
		return nil, err
	}

	return blocks, nil
=======
// GetBlocks returns multiple blocks between start and end (not including end).
func (vs *Visor) GetBlocks(start, end uint64) ([]coin.SignedBlock, error) {
	return vs.Blockchain.GetBlocks(start, end)
>>>>>>> 84235e14
}

// InjectTransaction records a coin.Transaction to the UnconfirmedTxnPool if the txn is not
// already in the blockchain.
// The bool return value is whether or not the transaction was already in the pool.
// If the transaction violates hard constraints, it is rejected, and error will not be nil.
// If the transaction only violates soft constraints, it is still injected, and the soft constraint violation is returned.
func (vs *Visor) InjectTransaction(txn coin.Transaction) (bool, *ErrTxnViolatesSoftConstraint, error) {
	var known bool
	var softErr *ErrTxnViolatesSoftConstraint

	if err := vs.DB.Update(func(tx *dbutil.Tx) error {
		var err error
		known, softErr, err = vs.Unconfirmed.InjectTransaction(tx, vs.Blockchain, txn, vs.Config.MaxBlockSize)
		return err
	}); err != nil {
		return false, nil, err
	}

	return known, softErr, nil
}

// InjectTransactionStrict records a coin.Transaction to the UnconfirmedTxnPool if the txn is not
// already in the blockchain.
// The bool return value is whether or not the transaction was already in the pool.
// If the transaction violates hard or soft constraints, it is rejected, and error will not be nil.
func (vs *Visor) InjectTransactionStrict(txn coin.Transaction) (bool, error) {
	var known bool

	if err := vs.DB.Update(func(tx *dbutil.Tx) error {
		err := vs.Blockchain.VerifySingleTxnAllConstraints(tx, txn, vs.Config.MaxBlockSize)
		if err != nil {
			return err
		}

		known, _, err = vs.Unconfirmed.InjectTransaction(tx, vs.Blockchain, txn, vs.Config.MaxBlockSize)
		return err
	}); err != nil {
		return false, err
	}

	return known, nil
}

// GetAddressTxns returns the Transactions whose unspents give coins to a cipher.Address.
// This includes unconfirmed txns' predicted unspents.
func (vs *Visor) GetAddressTxns(a cipher.Address) ([]Transaction, error) {
	var txns []Transaction

	if err := vs.DB.View(func(tx *dbutil.Tx) error {
		txs, err := vs.history.GetAddrTxns(tx, a)
		if err != nil {
			return err
		}

		mxSeq, ok, err := vs.Blockchain.HeadSeq(tx)
		if err != nil {
			return err
		} else if !ok {
			if len(txns) > 0 {
				return fmt.Errorf("Found %d txns for addresses but block head seq is missing", len(txns))
			}
			return nil
		}

		for _, txn := range txs {
			if mxSeq < txn.BlockSeq {
				return fmt.Errorf("Blockchain head seq %d is earlier than history txn seq %d", mxSeq, txn.BlockSeq)
			}
			h := mxSeq - txn.BlockSeq + 1

			bk, err := vs.Blockchain.GetSignedBlockBySeq(tx, txn.BlockSeq)
			if err != nil {
				return err
			}

			if bk == nil {
				return fmt.Errorf("No block exists in depth: %d", txn.BlockSeq)
			}

			txns = append(txns, Transaction{
				Txn:    txn.Tx,
				Status: NewConfirmedTransactionStatus(h, txn.BlockSeq),
				Time:   bk.Time(),
			})
		}

		// Look in the unconfirmed pool
		uxs, err := vs.Unconfirmed.GetUnspentsOfAddr(tx, a)
		if err != nil {
			return err
		}

		for _, ux := range uxs {
			utxn, err := vs.Unconfirmed.Get(tx, ux.Body.SrcTransaction)
			if err != nil {
				return err
			}

			if utxn == nil {
				logger.Critical().Error("Unconfirmed unspent missing unconfirmed txn")
				continue
			}

			txns = append(txns, Transaction{
				Txn:    utxn.Txn,
				Status: NewUnconfirmedTransactionStatus(),
				Time:   uint64(nanoToTime(utxn.Received).Unix()),
			})
		}

		return nil
	}); err != nil {
		return nil, err
	}

	return txns, nil
}

// GetTransaction returns a Transaction by hash.
func (vs *Visor) GetTransaction(txHash cipher.SHA256) (*Transaction, error) {
	var txn *Transaction

	if err := vs.DB.View(func(tx *dbutil.Tx) error {
		// Look in the unconfirmed pool
		utxn, err := vs.Unconfirmed.Get(tx, txHash)
		if err != nil {
			return err
		}

		if utxn != nil {
			txn = &Transaction{
				Txn:    utxn.Txn,
				Status: NewUnconfirmedTransactionStatus(),
				Time:   uint64(nanoToTime(utxn.Received).Unix()),
			}
			return nil
		}

		htxn, err := vs.history.GetTransaction(tx, txHash)
		if err != nil {
			return err
		}

		if htxn == nil {
			return nil
		}

		headSeq, ok, err := vs.Blockchain.HeadSeq(tx)
		if err != nil {
			return err
		} else if !ok {
			return errors.New("Blockchain is empty but history has transactions")
		}

		b, err := vs.Blockchain.GetSignedBlockBySeq(tx, htxn.BlockSeq)
		if err != nil {
			return err
		}

		if b == nil {
			return fmt.Errorf("found no block in seq %v", htxn.BlockSeq)
		}

		if headSeq < htxn.BlockSeq {
			return fmt.Errorf("Blockchain head seq %d is earlier than history txn seq %d", headSeq, htxn.BlockSeq)
		}

		confirms := headSeq - htxn.BlockSeq + 1
		txn = &Transaction{
			Txn:    htxn.Tx,
			Status: NewConfirmedTransactionStatus(confirms, htxn.BlockSeq),
			Time:   b.Time(),
		}

		return nil
	}); err != nil {
		return nil, err
	}

	return txn, nil
}

// TxFilter transaction filter type
type TxFilter interface {
	// Returns whether the transaction is matched
	Match(*Transaction) bool
}

// baseFilter is a helper struct for generating TxFilter.
type baseFilter struct {
	f func(tx *Transaction) bool
}

func (f baseFilter) Match(tx *Transaction) bool {
	return f.f(tx)
}

// AddrsFilter collects all addresses related transactions.
func AddrsFilter(addrs []cipher.Address) TxFilter {
	return addrsFilter{Addrs: addrs}
}

// addrsFilter
type addrsFilter struct {
	Addrs []cipher.Address
}

// Match implements the TxFilter interface, this actually won't be used, only the 'Addrs' member is used.
func (af addrsFilter) Match(tx *Transaction) bool { return true }

// ConfirmedTxFilter collects the transaction whose 'Confirmed' status matchs the parameter passed in.
func ConfirmedTxFilter(isConfirmed bool) TxFilter {
	return baseFilter{func(tx *Transaction) bool {
		return tx.Status.Confirmed == isConfirmed
	}}
}

// GetTransactions returns transactions that can pass the filters.
// If any 'AddrsFilter' exist, call vs.getTransactionsOfAddrs, cause
// there's an address index of transactions in db which, having address as key and transaction hashes as value.
// If no filters is provided, returns all transactions.
func (vs *Visor) GetTransactions(flts ...TxFilter) ([]Transaction, error) {
	var addrFlts []addrsFilter
	var otherFlts []TxFilter
	// Splits the filters into AddrsFilter and other filters
	for _, f := range flts {
		switch v := f.(type) {
		case addrsFilter:
			addrFlts = append(addrFlts, v)
		default:
			otherFlts = append(otherFlts, f)
		}
	}

	// Accumulates all addresses in address filters
	addrs := accumulateAddressInFilter(addrFlts)

	// Traverses all transactions to do collection if there's no address filter.
	if len(addrs) == 0 {
		var txns []Transaction
		if err := vs.DB.View(func(tx *dbutil.Tx) error {
			var err error
			txns, err = vs.traverseTxns(tx, otherFlts...)
			return err
		}); err != nil {
			return nil, err
		}
		return txns, nil
	}

	// Gets addresses related transactions
	var addrTxns map[cipher.Address][]Transaction
	if err := vs.DB.View(func(tx *dbutil.Tx) error {
		var err error
		addrTxns, err = vs.getTransactionsOfAddrs(tx, addrs)
		return err
	}); err != nil {
		return nil, err
	}

	// Converts address transactions map into []Transaction,
	// and remove duplicate txns
	txnMap := make(map[cipher.SHA256]struct{}, 0)
	var txns []Transaction
	for _, txs := range addrTxns {
		for _, tx := range txs {
			if _, exist := txnMap[tx.Txn.Hash()]; exist {
				continue
			}
			txnMap[tx.Txn.Hash()] = struct{}{}
			txns = append(txns, tx)
		}
	}

	// Checks other filters
	var retTxns []Transaction
	f := func(tx *Transaction, flts ...TxFilter) bool {
		for _, flt := range otherFlts {
			if !flt.Match(tx) {
				return false
			}
		}

		return true
	}

	for _, tx := range txns {
		if f(&tx, otherFlts...) {
			retTxns = append(retTxns, tx)
		}
	}

	return retTxns, nil
}

func accumulateAddressInFilter(afs []addrsFilter) []cipher.Address {
	// Accumulate all addresses in address filters
	addrMap := make(map[cipher.Address]struct{}, 0)
	var addrs []cipher.Address
	for _, af := range afs {
		for _, a := range af.Addrs {
			if _, exist := addrMap[a]; exist {
				continue
			}
			addrMap[a] = struct{}{}
			addrs = append(addrs, a)
		}
	}
	return addrs
}

// getTransactionsOfAddrs returns all addresses related transactions.
// Including both confirmed and unconfirmed transactions.
func (vs *Visor) getTransactionsOfAddrs(tx *dbutil.Tx, addrs []cipher.Address) (map[cipher.Address][]Transaction, error) {
	// Initialize the address transactions map
	addrTxs := make(map[cipher.Address][]Transaction)

	// Get the head block seq, for calculating the tx status
	headBkSeq, ok, err := vs.Blockchain.HeadSeq(tx)

	if err != nil {
		return nil, err
	}
	if !ok {
		return nil, errors.New("No head block seq")
	}

	for _, a := range addrs {
		var txns []Transaction
		addrTxns, err := vs.history.GetAddrTxns(tx, a)
		if err != nil {
			return nil, err
		}

		for _, txn := range addrTxns {
			if headBkSeq < txn.BlockSeq {
				err := errors.New("Transaction block sequence is less than the head block sequence")
				logger.Critical().WithError(err).WithFields(logrus.Fields{
					"headBkSeq":  headBkSeq,
					"txBlockSeq": txn.BlockSeq,
				}).Error()
				return nil, err
			}
			h := headBkSeq - txn.BlockSeq + 1

			bk, err := vs.Blockchain.GetSignedBlockBySeq(tx, txn.BlockSeq)
			if err != nil {
				return nil, err
			}

			if bk == nil {
				return nil, fmt.Errorf("block of seq: %d doesn't exist", txn.BlockSeq)
			}

			txns = append(txns, Transaction{
				Txn:    txn.Tx,
				Status: NewConfirmedTransactionStatus(h, txn.BlockSeq),
				Time:   bk.Time(),
			})
		}

		// Look in the unconfirmed pool
		uxs, err := vs.Unconfirmed.GetUnspentsOfAddr(tx, a)
		if err != nil {
			return nil, err
		}

		for _, ux := range uxs {
			txn, err := vs.Unconfirmed.Get(tx, ux.Body.SrcTransaction)
			if err != nil {
				return nil, err
			}

			if txn == nil {
				logger.Critical().Error("Unconfirmed unspent missing unconfirmed txn")
				continue
			}

			txns = append(txns, Transaction{
				Txn:    txn.Txn,
				Status: NewUnconfirmedTransactionStatus(),
				Time:   uint64(nanoToTime(txn.Received).Unix()),
			})
		}

		addrTxs[a] = txns
	}

	return addrTxs, nil
}

// traverseTxns traverses transactions in historydb and unconfirmed tx pool in db,
// returns transactions that can pass the filters.
func (vs *Visor) traverseTxns(tx *dbutil.Tx, flts ...TxFilter) ([]Transaction, error) {
	// Get the head block seq, for calculating the tx status
	headBkSeq, ok, err := vs.Blockchain.HeadSeq(tx)
	if err != nil {
		return nil, err
	}
	if !ok {
		return nil, errors.New("No head block seq")
	}

	var txns []Transaction

	if err := vs.history.ForEachTxn(tx, func(_ cipher.SHA256, hTxn *historydb.Transaction) error {
		if headBkSeq < hTxn.BlockSeq {
			err := errors.New("Transaction block sequence is less than the head block sequence")
			logger.Critical().WithError(err).WithFields(logrus.Fields{
				"headBkSeq":  headBkSeq,
				"txBlockSeq": hTxn.BlockSeq,
			}).Error()
			return err
		}

		h := headBkSeq - hTxn.BlockSeq + 1

		bk, err := vs.Blockchain.GetSignedBlockBySeq(tx, hTxn.BlockSeq)
		if err != nil {
			return fmt.Errorf("get block of seq: %v failed: %v", hTxn.BlockSeq, err)
		}

		if bk == nil {
			return fmt.Errorf("block of seq: %d doesn't exist", hTxn.BlockSeq)
		}

		txn := Transaction{
			Txn:    hTxn.Tx,
			Status: NewConfirmedTransactionStatus(h, hTxn.BlockSeq),
			Time:   bk.Time(),
		}

		// Checks filters
		for _, f := range flts {
			if !f.Match(&txn) {
				return nil
			}
		}

		txns = append(txns, txn)
		return nil
	}); err != nil {
		return nil, err
	}

	txns = sortTxns(txns)

	// Gets all unconfirmed transactions
	unconfirmedTxns, err := vs.Unconfirmed.GetTxns(tx, func(txn UnconfirmedTxn) bool {
		return true
	})
	if err != nil {
		return nil, err
	}

	for _, ux := range unconfirmedTxns {
		txn := Transaction{
			Txn:    ux.Txn,
			Status: NewUnconfirmedTransactionStatus(),
			Time:   uint64(nanoToTime(ux.Received).Unix()),
		}

		// Checks filters
		for _, f := range flts {
			if !f.Match(&txn) {
				continue
			}
			txns = append(txns, txn)
		}
	}
	return txns, nil
}

// Sort transactions by block seq, if equal then compare hash
func sortTxns(txns []Transaction) []Transaction {
	sort.Slice(txns, func(i, j int) bool {
		if txns[i].Status.BlockSeq < txns[j].Status.BlockSeq {
			return true
		}

		if txns[i].Status.BlockSeq > txns[j].Status.BlockSeq {
			return false
		}

		// If transactions in the same block, compare the hash string
		return txns[i].Txn.Hash().Hex() < txns[j].Txn.Hash().Hex()
	})
	return txns
}

// AddressBalance computes the total balance for cipher.Addresses and their coin.UxOuts
func (vs *Visor) AddressBalance(head *coin.SignedBlock, auxs coin.AddressUxOuts) (uint64, uint64, error) {
	prevTime := head.Time()
	var coins uint64
	var hours uint64
	for _, uxs := range auxs {
		for _, ux := range uxs {
			uxHours, err := ux.CoinHours(prevTime)
			if err != nil {
				return 0, 0, err
			}

			coins, err = coin.AddUint64(coins, ux.Body.Coins)
			if err != nil {
				return 0, 0, err
			}

			hours, err = coin.AddUint64(hours, uxHours)
			if err != nil {
				return 0, 0, err
			}
		}
	}
	return coins, hours, nil
}

// GetUnconfirmedTxns gets all confirmed transactions of specific addresses
func (vs *Visor) GetUnconfirmedTxns(filter func(UnconfirmedTxn) bool) ([]UnconfirmedTxn, error) {
	var txns []UnconfirmedTxn

	if err := vs.DB.View(func(tx *dbutil.Tx) error {
		var err error
		txns, err = vs.Unconfirmed.GetTxns(tx, filter)
		return err
	}); err != nil {
		return nil, err
	}

	return txns, nil
}

// ToAddresses represents a filter that check if tx has output to the given addresses
func ToAddresses(addresses []cipher.Address) func(UnconfirmedTxn) bool {
	return func(tx UnconfirmedTxn) (isRelated bool) {
		for _, out := range tx.Txn.Out {
			for _, address := range addresses {
				if out.Address == address {
					isRelated = true
					return
				}
			}
		}
		return
	}
}

// GetAllUnconfirmedTxns returns all unconfirmed transactions
func (vs *Visor) GetAllUnconfirmedTxns() ([]UnconfirmedTxn, error) {
	var txns []UnconfirmedTxn

	if err := vs.DB.View(func(tx *dbutil.Tx) error {
		var err error
		txns, err = vs.Unconfirmed.GetTxns(tx, All)
		return err
	}); err != nil {
		return nil, err
	}

	return txns, nil
}

// GetAllValidUnconfirmedTxHashes returns all valid unconfirmed transaction hashes
func (vs *Visor) GetAllValidUnconfirmedTxHashes() ([]cipher.SHA256, error) {
	var hashes []cipher.SHA256

	if err := vs.DB.View(func(tx *dbutil.Tx) error {
		var err error
		hashes, err = vs.Unconfirmed.GetTxHashes(tx, IsValid)
		return err
	}); err != nil {
		return nil, err
	}

	return hashes, nil
}

// GetSignedBlockByHash get block of specific hash header, return nil on not found.
func (vs *Visor) GetSignedBlockByHash(hash cipher.SHA256) (*coin.SignedBlock, error) {
	var sb *coin.SignedBlock

	if err := vs.DB.View(func(tx *dbutil.Tx) error {
		var err error
		sb, err = vs.Blockchain.GetSignedBlockByHash(tx, hash)
		return err
	}); err != nil {
		return nil, err
	}

	return sb, nil
}

// GetSignedBlockBySeq get block of specific seq, return nil on not found.
func (vs *Visor) GetSignedBlockBySeq(seq uint64) (*coin.SignedBlock, error) {
	var b *coin.SignedBlock

	if err := vs.DB.View(func(tx *dbutil.Tx) error {
		var err error
		b, err = vs.Blockchain.GetSignedBlockBySeq(tx, seq)
		return err
	}); err != nil {
		return nil, err
	}

	return b, nil
}

// GetLastBlocks returns last N blocks
func (vs *Visor) GetLastBlocks(num uint64) ([]coin.SignedBlock, error) {
<<<<<<< HEAD
	var blocks []coin.SignedBlock

	if err := vs.DB.View(func(tx *dbutil.Tx) error {
		var err error
		blocks, err = vs.Blockchain.GetLastBlocks(tx, num)
		return err
	}); err != nil {
		return nil, err
	}

	return blocks, nil
=======
	return vs.Blockchain.GetLastBlocks(num)
>>>>>>> 84235e14
}

// GetHeadBlock gets head block.
func (vs Visor) GetHeadBlock() (*coin.SignedBlock, error) {
	var b *coin.SignedBlock

	if err := vs.DB.View(func(tx *dbutil.Tx) error {
		var err error
		b, err = vs.Blockchain.Head(tx)
		return err
	}); err != nil {
		return nil, err
	}

	return b, nil
}

// GetHeadBlockTime returns the time of the head block.
func (vs Visor) GetHeadBlockTime() (uint64, error) {
	var t uint64

	if err := vs.DB.View(func(tx *dbutil.Tx) error {
		var err error
		t, err = vs.Blockchain.Time(tx)
		return err
	}); err != nil {
		return 0, err
	}

	return t, nil
}

// GetUxOutByID gets UxOut by hash id.
func (vs Visor) GetUxOutByID(id cipher.SHA256) (*historydb.UxOut, error) {
	var out *historydb.UxOut

	if err := vs.DB.View(func(tx *dbutil.Tx) error {
		var err error
		out, err = vs.history.GetUxout(tx, id)
		return err
	}); err != nil {
		return nil, err
	}

	return out, nil
}

// GetAddrUxOuts gets all the address affected UxOuts.
func (vs Visor) GetAddrUxOuts(address cipher.Address) ([]*historydb.UxOut, error) {
	var out []*historydb.UxOut

	if err := vs.DB.View(func(tx *dbutil.Tx) error {
		var err error
		out, err = vs.history.GetAddrUxOuts(tx, address)
		return err
	}); err != nil {
		return nil, err
	}

	return out, nil
}

// RecvOfAddresses returns unconfirmed receiving uxouts of addresses
func (vs *Visor) RecvOfAddresses(addrs []cipher.Address) (coin.AddressUxOuts, error) {
	var uxouts coin.AddressUxOuts

	if err := vs.DB.View(func(tx *dbutil.Tx) error {
		head, err := vs.Blockchain.Head(tx)
		if err != nil {
			return err
		}

		uxouts, err = vs.Unconfirmed.RecvOfAddresses(tx, head.Head, addrs)
		return err
	}); err != nil {
		return nil, err
	}

	return uxouts, nil
}

// GetIncomingOutputs returns all predicted outputs that are in pending tx pool
func (vs *Visor) GetIncomingOutputs() (coin.UxArray, error) {
	var uxa coin.UxArray

	if err := vs.DB.View(func(tx *dbutil.Tx) error {
		head, err := vs.Blockchain.Head(tx)
		if err != nil {
			return err
		}

		uxa, err = vs.Unconfirmed.GetIncomingOutputs(tx, head.Head)
		return err
	}); err != nil {
		return nil, err
	}

	return uxa, nil
}

// GetUnconfirmedTxn gets an unconfirmed transaction from the DB
func (vs *Visor) GetUnconfirmedTxn(hash cipher.SHA256) (*UnconfirmedTxn, error) {
	var txn *UnconfirmedTxn

	if err := vs.DB.View(func(tx *dbutil.Tx) error {
		var err error
		txn, err = vs.Unconfirmed.Get(tx, hash)
		return err
	}); err != nil {
		return nil, err
	}

	return txn, nil
}

// GetUnconfirmedUnknown returns unconfirmed txn hashes with known ones removed
func (vs *Visor) GetUnconfirmedUnknown(txns []cipher.SHA256) ([]cipher.SHA256, error) {
	var hashes []cipher.SHA256

	if err := vs.DB.View(func(tx *dbutil.Tx) error {
		var err error
		hashes, err = vs.Unconfirmed.GetUnknown(tx, txns)
		return err
	}); err != nil {
		return nil, err
	}

	return hashes, nil
}

// GetUnconfirmedKnown returns unconfirmed txn hashes with known ones removed
func (vs *Visor) GetUnconfirmedKnown(txns []cipher.SHA256) (coin.Transactions, error) {
	var hashes coin.Transactions

	if err := vs.DB.View(func(tx *dbutil.Tx) error {
		var err error
		hashes, err = vs.Unconfirmed.GetKnown(tx, txns)
		return err
	}); err != nil {
		return nil, err
	}

	return hashes, nil
}

// UnconfirmedSpendsOfAddresses returns all unconfirmed coin.UxOut spends of addresses
func (vs *Visor) UnconfirmedSpendsOfAddresses(addrs []cipher.Address) (coin.AddressUxOuts, error) {
	var outs coin.AddressUxOuts

	if err := vs.DB.View(func(tx *dbutil.Tx) error {
		var err error
		outs, err = vs.unconfirmedSpendsOfAddresses(tx, addrs)
		return err
	}); err != nil {
		return nil, err
	}

	return outs, nil
}

// unconfirmedSpendsOfAddresses returns all unconfirmed coin.UxOut spends of addresses
func (vs *Visor) unconfirmedSpendsOfAddresses(tx *dbutil.Tx, addrs []cipher.Address) (coin.AddressUxOuts, error) {
	txns, err := vs.Unconfirmed.RawTxns(tx)
	if err != nil {
		return nil, err
	}

	var inputs []cipher.SHA256
	for _, txn := range txns {
		inputs = append(inputs, txn.In...)
	}

	uxa, err := vs.Blockchain.Unspent().GetArray(tx, inputs)
	if err != nil {
		return nil, err
	}

	outs := make(coin.AddressUxOuts, len(addrs))

	addrm := make(map[cipher.Address]struct{}, len(addrs))
	for _, addr := range addrs {
		addrm[addr] = struct{}{}
	}

	for _, ux := range uxa {
		if _, ok := addrm[ux.Body.Address]; ok {
			outs[ux.Body.Address] = append(outs[ux.Body.Address], ux)
		}
	}

	return outs, nil
}

// SetTxnsAnnounced updates announced time of specific tx
func (vs *Visor) SetTxnsAnnounced(hashes map[cipher.SHA256]int64) error {
	return vs.DB.Update(func(tx *dbutil.Tx) error {
		return vs.Unconfirmed.SetTxnsAnnounced(tx, hashes)
	})
}

// GetBalanceOfAddrs returns balance pairs of given addreses
func (vs Visor) GetBalanceOfAddrs(addrs []cipher.Address) ([]wallet.BalancePair, error) {
	var bps []wallet.BalancePair

	if err := vs.DB.View(func(tx *dbutil.Tx) error {
		auxs, err := vs.Blockchain.Unspent().GetUnspentsOfAddrs(tx, addrs)
		if err != nil {
			return fmt.Errorf("GetUnspentsOfAddrs failed when checking addresses balance: %v", err)
		}

		spendUxs, err := vs.unconfirmedSpendsOfAddresses(tx, addrs)
		if err != nil {
			return fmt.Errorf("get unconfirmed spending failed when checking addresses balance: %v", err)
		}

		head, err := vs.Blockchain.Head(tx)
		if err != nil {
			return err
		}

		recvUxs, err := vs.Unconfirmed.RecvOfAddresses(tx, head.Head, addrs)
		if err != nil {
			return fmt.Errorf("get unconfirmed receiving failed when checking addresses balance: %v", err)
		}

		headTime := head.Time()
		for _, addr := range addrs {
			uxs, ok := auxs[addr]
			if !ok {
				bps = append(bps, wallet.BalancePair{})
				continue
			}

			outUxs := spendUxs[addr]
			inUxs := recvUxs[addr]
			predictedUxs := uxs.Sub(outUxs).Add(inUxs)

			coins, err := uxs.Coins()
			if err != nil {
				return fmt.Errorf("uxs.Coins failed: %v", err)
			}

			coinHours, err := uxs.CoinHours(headTime)
			if err != nil {
				switch err {
				case coin.ErrAddEarnedCoinHoursAdditionOverflow:
					coinHours = 0
					err = nil
				default:
					return fmt.Errorf("uxs.CoinHours failed: %v", err)
				}
			}

			pcoins, err := predictedUxs.Coins()
			if err != nil {
				return fmt.Errorf("predictedUxs.Coins failed: %v", err)
			}

			pcoinHours, err := predictedUxs.CoinHours(headTime)
			if err != nil {
				switch err {
				case coin.ErrAddEarnedCoinHoursAdditionOverflow:
					coinHours = 0
					err = nil
				default:
					return fmt.Errorf("predictedUxs.CoinHours failed: %v", err)
				}
			}

			bp := wallet.BalancePair{
				Confirmed: wallet.Balance{
					Coins: coins,
					Hours: coinHours,
				},
				Predicted: wallet.Balance{
					Coins: pcoins,
					Hours: pcoinHours,
				},
			}

			bps = append(bps, bp)
		}

		return nil
	}); err != nil {
		return nil, err
	}

	return bps, nil
}

// GetTxnVerificationData returns data necessary for verifying a transaction
func (vs *Visor) GetTxnVerificationData(txn coin.Transaction) (coin.UxArray, uint64, error) {
	var uxa coin.UxArray
	var headTime uint64

	if err := vs.DB.View(func(tx *dbutil.Tx) error {
		var err error
		uxa, err = vs.Blockchain.Unspent().GetArray(tx, txn.In)
		if err != nil {
			return err
		}

		headTime, err = vs.Blockchain.Time(tx)
		return err
	}); err != nil {
		return nil, 0, err
	}

	return uxa, headTime, nil
}

// GetUnspentsOfAddrs returns unspent outputs of multiple addresses
func (vs *Visor) GetUnspentsOfAddrs(addrs []cipher.Address) (coin.AddressUxOuts, error) {
	var uxa coin.AddressUxOuts

	if err := vs.DB.View(func(tx *dbutil.Tx) error {
		var err error
		uxa, err = vs.Blockchain.Unspent().GetUnspentsOfAddrs(tx, addrs)
		return err
	}); err != nil {
		return nil, err
	}

	return uxa, nil
}

// VerifySingleTxnAllConstraints verifies an isolated transaction
func (vs Visor) VerifySingleTxnAllConstraints(txn *coin.Transaction) error {
	return vs.DB.View(func(tx *dbutil.Tx) error {
		return vs.Blockchain.VerifySingleTxnAllConstraints(tx, *txn, vs.Config.MaxBlockSize)
	})
}<|MERGE_RESOLUTION|>--- conflicted
+++ resolved
@@ -190,19 +190,11 @@
 
 // Blockchainer is the interface that provides methods for accessing the blockchain data
 type Blockchainer interface {
-<<<<<<< HEAD
 	GetGenesisBlock(tx *dbutil.Tx) (*coin.SignedBlock, error)
 	GetBlocks(tx *dbutil.Tx, start, end uint64) ([]coin.SignedBlock, error)
 	GetLastBlocks(tx *dbutil.Tx, n uint64) ([]coin.SignedBlock, error)
 	GetSignedBlockByHash(tx *dbutil.Tx, hash cipher.SHA256) (*coin.SignedBlock, error)
 	GetSignedBlockBySeq(tx *dbutil.Tx, seq uint64) (*coin.SignedBlock, error)
-=======
-	GetGenesisBlock() *coin.SignedBlock
-	GetBlocks(start, end uint64) ([]coin.SignedBlock, error)
-	GetLastBlocks(n uint64) ([]coin.SignedBlock, error)
-	GetBlockByHash(hash cipher.SHA256) (*coin.SignedBlock, error)
-	GetBlockBySeq(seq uint64) (*coin.SignedBlock, error)
->>>>>>> 84235e14
 	Unspent() blockdb.UnspentPool
 	Len(tx *dbutil.Tx) (uint64, error)
 	Head(tx *dbutil.Tx) (*coin.SignedBlock, error)
@@ -719,7 +711,6 @@
 	return b, nil
 }
 
-<<<<<<< HEAD
 // GetBlocks returns multiple blocks between start and end (not including end). Returns
 // empty slice if unable to fulfill request, it does not return nil.
 func (vs *Visor) GetBlocks(start, end uint64) ([]coin.SignedBlock, error) {
@@ -734,12 +725,6 @@
 	}
 
 	return blocks, nil
-=======
-// GetBlocks returns multiple blocks between start and end (not including end).
-func (vs *Visor) GetBlocks(start, end uint64) ([]coin.SignedBlock, error) {
-	return vs.Blockchain.GetBlocks(start, end)
->>>>>>> 84235e14
-}
 
 // InjectTransaction records a coin.Transaction to the UnconfirmedTxnPool if the txn is not
 // already in the blockchain.
@@ -1348,7 +1333,6 @@
 
 // GetLastBlocks returns last N blocks
 func (vs *Visor) GetLastBlocks(num uint64) ([]coin.SignedBlock, error) {
-<<<<<<< HEAD
 	var blocks []coin.SignedBlock
 
 	if err := vs.DB.View(func(tx *dbutil.Tx) error {
@@ -1360,9 +1344,6 @@
 	}
 
 	return blocks, nil
-=======
-	return vs.Blockchain.GetLastBlocks(num)
->>>>>>> 84235e14
 }
 
 // GetHeadBlock gets head block.
