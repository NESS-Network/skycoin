--- conflicted
+++ resolved
@@ -57,14 +57,9 @@
 const (
 	testModeStable           = "stable"
 	testModeLive             = "live"
-<<<<<<< HEAD
 	testModeDisableWalletAPI = "disable-wallet-api"
-	testModeDisableSeedAPI   = "disable-seed-api"
-=======
-	testModeDisableWalletApi = "disable-wallet-api"
-	testModeEnableSeedApi    = "enable-seed-api"
+	testModeEnableSeedAPI    = "enable-seed-api"
 	testModeDisableGUI       = "disable-gui"
->>>>>>> 5f1a6293
 
 	testFixturesDir = "testdata"
 )
@@ -92,14 +87,9 @@
 		mode = testModeStable
 	case testModeLive,
 		testModeStable,
-<<<<<<< HEAD
 		testModeDisableWalletAPI,
-		testModeDisableSeedAPI:
-=======
-		testModeDisableWalletApi,
-		testModeEnableSeedApi,
+		testModeEnableSeedAPI,
 		testModeDisableGUI:
->>>>>>> 5f1a6293
 	default:
 		t.Fatal("Invalid test mode, must be stable, live or disable-wallet-api")
 	}
@@ -137,13 +127,8 @@
 	return false
 }
 
-<<<<<<< HEAD
-func doDisableSeedAPI(t *testing.T) bool {
-	if enabled() && mode(t) == testModeDisableSeedAPI {
-=======
-func doEnableSeedApi(t *testing.T) bool {
-	if enabled() && mode(t) == testModeEnableSeedApi {
->>>>>>> 5f1a6293
+func doEnableSeedAPI(t *testing.T) bool {
+	if enabled() && mode(t) == testModeEnableSeedAPI {
 		return true
 	}
 
@@ -3556,11 +3541,7 @@
 }
 
 func TestGetWalletSeedDisabledAPI(t *testing.T) {
-<<<<<<< HEAD
-	if !doDisableSeedAPI(t) {
-=======
 	if !doLiveOrStable(t) {
->>>>>>> 5f1a6293
 		return
 	}
 
@@ -3575,7 +3556,7 @@
 }
 
 func TestGetWalletSeedEnabledAPI(t *testing.T) {
-	if !doEnableSeedApi(t) {
+	if !doEnableSeedAPI(t) {
 		return
 	}
 
