/*
Package wallet implements wallets and the wallet database service
*/
package wallet

import (
	"bytes"
	"errors"
	"fmt"
	"io/ioutil"
	"math/big"
	"os"
	"path/filepath"
	"sort"
	"strconv"
	"strings"
	"time"

	"encoding/hex"

	"github.com/skycoin/skycoin/src/cipher"
	"github.com/skycoin/skycoin/src/coin"

	"github.com/shopspring/decimal"

	"github.com/skycoin/skycoin/src/util/fee"
	"github.com/skycoin/skycoin/src/util/logging"
)

// Error wraps wallet related errors
type Error struct {
	error
}

// NewError creates an Error
func NewError(err error) error {
	if err == nil {
		return nil
	}
	return Error{err}
}

var (
	// Version represents the current wallet version
	Version = "0.2"

	logger = logging.MustGetLogger("wallet")

	// ErrInsufficientBalance is returned if a wallet does not have enough balance for a spend
	ErrInsufficientBalance = NewError(errors.New("balance is not sufficient"))
	// ErrInsufficientHours is returned if a wallet does not have enough hours for a spend with requested hours
	ErrInsufficientHours = NewError(errors.New("hours are not sufficient"))
	// ErrZeroSpend is returned if a transaction is trying to spend 0 coins
	ErrZeroSpend = NewError(errors.New("zero spend amount"))
	// ErrSpendingUnconfirmed is returned if caller attempts to spend unconfirmed outputs
	ErrSpendingUnconfirmed = NewError(errors.New("please spend after your pending transaction is confirmed"))
	// ErrInvalidEncryptedField is returned if a wallet's Meta.encrypted value is invalid.
	ErrInvalidEncryptedField = NewError(errors.New(`encrypted field value is not valid, must be "true", "false" or ""`))
	// ErrWalletEncrypted is returned when trying to generate addresses or sign tx in encrypted wallet
	ErrWalletEncrypted = NewError(errors.New("wallet is encrypted"))
	// ErrWalletNotEncrypted is returned when trying to decrypt unencrypted wallet
	ErrWalletNotEncrypted = NewError(errors.New("wallet is not encrypted"))
	// ErrMissingPassword is returned when trying to create wallet with encryption, but password is not provided.
	ErrMissingPassword = NewError(errors.New("missing password"))
	// ErrMissingEncrypt is returned when trying to create wallet with password, but options.Encrypt is not set.
	ErrMissingEncrypt = NewError(errors.New("missing encrypt"))
	// ErrInvalidPassword is returned if decrypts secrets failed
	ErrInvalidPassword = NewError(errors.New("invalid password"))
	// ErrMissingSeed is returned when trying to create wallet without a seed
	ErrMissingSeed = NewError(errors.New("missing seed"))
	// ErrMissingAuthenticated is returned if try to decrypt a scrypt chacha20poly1305 encrypted wallet, and find no authenticated metadata.
	ErrMissingAuthenticated = NewError(errors.New("missing authenticated metadata"))
	// ErrWrongCryptoType is returned when decrypting wallet with wrong crypto method
	ErrWrongCryptoType = NewError(errors.New("wrong crypto type"))
	// ErrWalletNotExist is returned if a wallet does not exist
	ErrWalletNotExist = NewError(errors.New("wallet doesn't exist"))
	// ErrSeedUsed is returned if a wallet already exists with the same seed
	ErrSeedUsed = NewError(errors.New("a wallet already exists with this seed"))
	// ErrWalletAPIDisabled is returned when trying to do wallet actions while the EnableWalletAPI option is false
	ErrWalletAPIDisabled = NewError(errors.New("wallet api is disabled"))
	// ErrSeedAPIDisabled is returned when trying to get seed of wallet while the EnableWalletAPI or EnableSeedAPI is false
	ErrSeedAPIDisabled = NewError(errors.New("wallet seed api is disabled"))
	// ErrWalletNameConflict represents the wallet name conflict error
	ErrWalletNameConflict = NewError(errors.New("wallet name would conflict with existing wallet, renaming"))
	// ErrInvalidHoursSelectionMode for invalid HoursSelection mode values
	ErrInvalidHoursSelectionMode = NewError(errors.New("invalid hours selection mode"))
	// ErrInvalidHoursSelectionType for invalid HoursSelection type values
	ErrInvalidHoursSelectionType = NewError(errors.New("invalid hours selection type"))
	// ErrUnknownAddress is returned if an address is not found in a wallet
	ErrUnknownAddress = NewError(errors.New("address not found in wallet"))
	// ErrUnknownUxOut is returned if a uxout is not owned by any address in a wallet
	ErrUnknownUxOut = NewError(errors.New("uxout is not owned by any address in the wallet"))
	// ErrNoUnspents is returned if a wallet has no unspents to spend
	ErrNoUnspents = NewError(errors.New("no unspents to spend"))
	// ErrWalletRecoverSeedWrong is returned if the seed does not match the specified wallet when recovering
	ErrWalletRecoverSeedWrong = NewError(errors.New("wallet recovery seed is wrong"))
	// ErrNilBalanceGetter is returned if Options.ScanN > 0 but a nil BalanceGetter was provided
	ErrNilBalanceGetter = NewError(errors.New("scan ahead requested but balance getter is nil"))
	// ErrWalletNotDeterministic is returned if a wallet's type is not deterministic but it is necessary for the requested operation
	ErrWalletNotDeterministic = NewError(errors.New("wallet type is not deterministic"))
)

const (
	// WalletExt wallet file extension
	WalletExt = "wlt"

	// WalletTimestampFormat wallet timestamp layout
	WalletTimestampFormat = "2006_01_02"

	// CoinTypeSkycoin skycoin type
	CoinTypeSkycoin CoinType = "skycoin"
	// CoinTypeBitcoin bitcoin type
	CoinTypeBitcoin CoinType = "bitcoin"

<<<<<<< HEAD
s	// WalletTypeDeterministic deterministic wallet type
=======
	// WalletTypeDeterministic deterministic wallet type
>>>>>>> b4e4b7e6
	WalletTypeDeterministic = "deterministic"
)

// wallet meta fields
const (
	metaVersion    = "version"    // wallet version
	metaFilename   = "filename"   // wallet file name
	metaLabel      = "label"      // wallet label
	metaTimestamp  = "tm"         // the timestamp when creating the wallet
	metaType       = "type"       // wallet type
	metaCoin       = "coin"       // coin type
	metaEncrypted  = "encrypted"  // whether the wallet is encrypted
	metaCryptoType = "cryptoType" // encrytion/decryption type
	metaSeed       = "seed"       // wallet seed
	metaLastSeed   = "lastSeed"   // seed for generating next address
	metaSecrets    = "secrets"    // secrets which records the encrypted seeds and secrets of address entries
)

// CoinType represents the wallet coin type
type CoinType string

const (
	// HoursSelectionTypeManual is used to specify manual hours selection in advanced spend
	HoursSelectionTypeManual = "manual"
	// HoursSelectionTypeAuto is used to specify automatic hours selection in advanced spend
	HoursSelectionTypeAuto = "auto"

	// HoursSelectionModeShare will distribute coin hours equally amongst destinations
	HoursSelectionModeShare = "share"
)

// HoursSelection defines options for hours distribution
type HoursSelection struct {
	Type        string
	Mode        string
	ShareFactor *decimal.Decimal
}

// CreateTransactionWalletParams defines a wallet to spend from and optionally which addresses in the wallet
type CreateTransactionWalletParams struct {
	ID        string
	UxOuts    []cipher.SHA256
	Addresses []cipher.Address
	Password  []byte
}

// CreateTransactionParams defines control parameters for transaction construction
type CreateTransactionParams struct {
	IgnoreUnconfirmed bool
	HoursSelection    HoursSelection
	Wallet            CreateTransactionWalletParams
	ChangeAddress     *cipher.Address
	To                []coin.TransactionOutput
}

// Validate validates CreateTransactionParams
func (c CreateTransactionParams) Validate() error {
	if c.ChangeAddress != nil && c.ChangeAddress.Null() {
		return NewError(errors.New("ChangeAddress must not be the null address"))
	}

	if len(c.To) == 0 {
		return NewError(errors.New("To is required"))
	}

	for _, to := range c.To {
		if to.Coins == 0 {
			return NewError(errors.New("To.Coins must not be zero"))
		}

		if to.Address.Null() {
			return NewError(errors.New("To.Address must not be the null address"))
		}
	}

	// Check for duplicate outputs, a transaction can't have outputs with
	// the same (address, coins, hours)
	// Auto mode would distribute hours to the outputs and could hypothetically
	// avoid assigning duplicate hours in many cases, but the complexity for doing
	// so is very high, so also reject duplicate (address, coins) for auto mode.
	outputs := make(map[coin.TransactionOutput]struct{}, len(c.To))
	for _, to := range c.To {
		outputs[to] = struct{}{}
	}

	if len(outputs) != len(c.To) {
		return NewError(errors.New("To contains duplicate values"))
	}

	if c.Wallet.ID == "" {
		return NewError(errors.New("Wallet.ID is required"))
	}

	addressMap := make(map[cipher.Address]struct{}, len(c.Wallet.Addresses))
	for _, a := range c.Wallet.Addresses {
		if a.Null() {
			return NewError(errors.New("Wallet.Addresses must not contain the null address"))
		}

		addressMap[a] = struct{}{}
	}

	if len(addressMap) != len(c.Wallet.Addresses) {
		return NewError(errors.New("Wallet.Addresses contains duplicate values"))
	}

	switch c.HoursSelection.Type {
	case HoursSelectionTypeAuto:
		for _, to := range c.To {
			if to.Hours != 0 {
				return NewError(errors.New("To.Hours must be zero for auto type hours selection"))
			}
		}

		switch c.HoursSelection.Mode {
		case HoursSelectionModeShare:
		case "":
			return NewError(errors.New("HoursSelection.Mode is required for auto type hours selection"))
		default:
			return NewError(errors.New("Invalid HoursSelection.Mode"))
		}

	case HoursSelectionTypeManual:
		if c.HoursSelection.Mode != "" {
			return NewError(errors.New("HoursSelection.Mode cannot be used for manual type hours selection"))
		}

	default:
		return NewError(errors.New("Invalid HoursSelection.Type"))
	}

	if c.HoursSelection.ShareFactor == nil {
		if c.HoursSelection.Mode == HoursSelectionModeShare {
			return NewError(errors.New("HoursSelection.ShareFactor must be set for share mode"))
		}
	} else {
		if c.HoursSelection.Mode != HoursSelectionModeShare {
			return NewError(errors.New("HoursSelection.ShareFactor can only be used for share mode"))
		}

		zero := decimal.New(0, 0)
		one := decimal.New(1, 0)
		if c.HoursSelection.ShareFactor.LessThan(zero) || c.HoursSelection.ShareFactor.GreaterThan(one) {
			return NewError(errors.New("HoursSelection.ShareFactor must be >= 0 and <= 1"))
		}
	}

	if len(c.Wallet.UxOuts) != 0 && len(c.Wallet.Addresses) != 0 {
		return NewError(errors.New("Wallet.UxOuts and Wallet.Addresses cannot be combined"))
	}

	// Check for duplicate spending uxouts
	uxouts := make(map[cipher.SHA256]struct{}, len(c.Wallet.UxOuts))
	for _, o := range c.Wallet.UxOuts {
		uxouts[o] = struct{}{}
	}

	if len(uxouts) != len(c.Wallet.UxOuts) {
		return NewError(errors.New("Wallet.UxOuts contains duplicate values"))
	}

	return nil
}

// newWalletFilename check for collisions and retry if failure
func newWalletFilename() string {
	timestamp := time.Now().Format(WalletTimestampFormat)
	// should read in wallet files and make sure does not exist
	padding := hex.EncodeToString((cipher.RandByte(2)))
	return fmt.Sprintf("%s_%s.%s", timestamp, padding, WalletExt)
}

// Options options that could be used when creating a wallet
type Options struct {
	Coin       CoinType   // coin type, skycoin, bitcoin, etc.
	Label      string     // wallet label.
	Seed       string     // wallet seed.
	Encrypt    bool       // whether the wallet need to be encrypted.
	Password   []byte     // password that would be used for encryption, and would only be used when 'Encrypt' is true.
	CryptoType CryptoType // wallet encryption type, scrypt-chacha20poly1305 or sha256-xor.
	ScanN      uint64     // number of addresses that're going to be scanned for a balance. The highest address with a balance will be used.
	GenerateN  uint64     // number of addresses to generate, regardless of balance
}

// Wallet is consisted of meta and entries.
// Meta field records items that are not deterministic, like
// filename, lable, wallet type, secrets, etc.
// Entries field stores the address entries that are deterministically generated
// from seed.
// For wallet encryption
type Wallet struct {
	Meta    map[string]string
	Entries []Entry
}

// newWallet creates a wallet instance with given name and options.
func newWallet(wltName string, opts Options, bg BalanceGetter) (*Wallet, error) {
	if opts.Seed == "" {
		return nil, ErrMissingSeed
	}

	if opts.ScanN > 0 && bg == nil {
		return nil, ErrNilBalanceGetter
	}

	coin := opts.Coin
	if coin == "" {
		coin = CoinTypeSkycoin
	}

	w := &Wallet{
		Meta: map[string]string{
			metaFilename:   wltName,
			metaVersion:    Version,
			metaLabel:      opts.Label,
			metaSeed:       opts.Seed,
			metaLastSeed:   opts.Seed,
			metaTimestamp:  strconv.FormatInt(time.Now().Unix(), 10),
			metaType:       WalletTypeDeterministic,
			metaCoin:       string(coin),
			metaEncrypted:  "false",
			metaCryptoType: "",
			metaSecrets:    "",
		},
	}

	// Create a default wallet
	generateN := opts.GenerateN
	if generateN == 0 {
		generateN = 1
	}
	if _, err := w.GenerateAddresses(generateN); err != nil {
		return nil, err
	}

	if opts.ScanN > generateN {
		// Scan for addresses with balances
		if err := w.ScanAddresses(opts.ScanN-generateN, bg); err != nil {
			return nil, err
		}
	}

	// Checks if the wallet need to encrypt
	if !opts.Encrypt {
		if len(opts.Password) != 0 {
			return nil, ErrMissingEncrypt
		}
		return w, nil
	}

	// Checks if the password is provided
	if len(opts.Password) == 0 {
		return nil, ErrMissingPassword
	}

	// Checks crypto type
	if _, err := getCrypto(opts.CryptoType); err != nil {
		return nil, err
	}

	// Encrypt the wallet
	if err := w.Lock(opts.Password, opts.CryptoType); err != nil {
		return nil, err
	}

	// Validate the wallet
	if err := w.Validate(); err != nil {
		return nil, err
	}

	return w, nil
}

// NewWallet creates wallet without scanning addresses
func NewWallet(wltName string, opts Options) (*Wallet, error) {
	return newWallet(wltName, opts, nil)
}

// NewWalletScanAhead creates wallet and scan ahead N addresses
func NewWalletScanAhead(wltName string, opts Options, bg BalanceGetter) (*Wallet, error) {
	return newWallet(wltName, opts, bg)
}

// Lock encrypts the wallet with the given password and specific crypto type
func (w *Wallet) Lock(password []byte, cryptoType CryptoType) error {
	if len(password) == 0 {
		return ErrMissingPassword
	}

	if w.IsEncrypted() {
		return ErrWalletEncrypted
	}

	wlt := w.clone()

	// Records seeds in secrets
	ss := make(secrets)
	defer func() {
		// Wipes all unencrypted sensitive data
		ss.erase()
		wlt.erase()
	}()

	ss.set(secretSeed, wlt.seed())
	ss.set(secretLastSeed, wlt.lastSeed())

	// Saves address's secret keys in secrets
	for _, e := range wlt.Entries {
		ss.set(e.Address.String(), e.Secret.Hex())
	}

	sb, err := ss.serialize()
	if err != nil {
		return err
	}

	crypto, err := getCrypto(cryptoType)
	if err != nil {
		return err
	}

	// Encrypts the secrets
	encSecret, err := crypto.Encrypt(sb, password)
	if err != nil {
		return err
	}

	// Sets the crypto type
	wlt.setCryptoType(cryptoType)

	// Updates the secrets data in wallet
	wlt.setSecrets(string(encSecret))

	// Sets wallet as encrypted
	wlt.setEncrypted(true)

	// Sets the wallet version
	wlt.setVersion(Version)

	// Wipes unencrypted sensitive data
	wlt.erase()

	// Wipes the secret fields in w
	w.erase()

	// Replace the original wallet with new encrypted wallet
	w.copyFrom(wlt)
	return nil
}

// Unlock decrypts the wallet into a temporary decrypted copy of the wallet
// Returns error if the decryption fails
// The temporary decrypted wallet should be erased from memory when done.
func (w *Wallet) Unlock(password []byte) (*Wallet, error) {
	if !w.IsEncrypted() {
		return nil, ErrWalletNotEncrypted
	}

	if len(password) == 0 {
		return nil, ErrMissingPassword
	}

	wlt := w.clone()

	// Gets the secrets string
	sstr := wlt.secrets()
	if sstr == "" {
		return nil, errors.New("secrets doesn't exsit")
	}

	ct := w.cryptoType()
	if ct == "" {
		return nil, errors.New("missing crypto type")
	}

	// Gets the crypto
	crypto, err := getCrypto(ct)
	if err != nil {
		return nil, err
	}

	// Decrypts the secrets
	sb, err := crypto.Decrypt([]byte(sstr), password)
	if err != nil {
		return nil, ErrInvalidPassword
	}

	// Deserialize into secrets
	ss := make(secrets)
	defer ss.erase()
	if err := ss.deserialize(sb); err != nil {
		return nil, err
	}

	seed, ok := ss.get(secretSeed)
	if !ok {
		return nil, errors.New("seed doesn't exist in secrets")
	}
	wlt.setSeed(seed)

	lastSeed, ok := ss.get(secretLastSeed)
	if !ok {
		return nil, errors.New("lastSeed doesn't exist in secrets")
	}
	wlt.setLastSeed(lastSeed)

	// Gets addresses related secrets
	for i, e := range wlt.Entries {
		sstr, ok := ss.get(e.Address.String())
		if !ok {
			return nil, fmt.Errorf("secret of address %s doesn't exist in secrets", e.Address)
		}
		s, err := hex.DecodeString(sstr)
		if err != nil {
			return nil, fmt.Errorf("decode secret hex string failed: %v", err)
		}

		copy(wlt.Entries[i].Secret[:], s[:])
	}

	wlt.setEncrypted(false)
	wlt.setSecrets("")
	wlt.setCryptoType("")
	return wlt, nil
}

// copyFrom copies the src wallet to w
func (w *Wallet) copyFrom(src *Wallet) {
	// Clear the original info first
	w.Meta = make(map[string]string)
	w.Entries = w.Entries[:0]

	// Copies the meta
	for k, v := range src.Meta {
		w.Meta[k] = v
	}

	// Copies the address entries
	w.Entries = append(w.Entries, src.Entries...)
}

// erase wipes secret fields in wallet
func (w *Wallet) erase() {
	// Wipes the seed and last seed
	w.setSeed("")
	w.setLastSeed("")

	// Wipes private keys in entries
	for i := range w.Entries {
		for j := range w.Entries[i].Secret {
			w.Entries[i].Secret[j] = 0
		}

		w.Entries[i].Secret = cipher.SecKey{}
	}
}

// GuardUpdate executes a function within the context of a read-write managed decrypted wallet.
// Returns ErrWalletNotEncrypted if wallet is not encrypted.
func (w *Wallet) GuardUpdate(password []byte, fn func(w *Wallet) error) error {
	if !w.IsEncrypted() {
		return ErrWalletNotEncrypted
	}

	if len(password) == 0 {
		return ErrMissingPassword
	}

	cryptoType := w.cryptoType()
	wlt, err := w.Unlock(password)
	if err != nil {
		return err
	}

	defer wlt.erase()

	if err := fn(wlt); err != nil {
		return err
	}

	if err := wlt.Lock(password, cryptoType); err != nil {
		return err
	}

	*w = *wlt
	// Wipes all sensitive data
	w.erase()
	return nil
}

// GuardView executes a function within the context of a read-only managed decrypted wallet.
// Returns ErrWalletNotEncrypted if wallet is not encrypted.
func (w *Wallet) GuardView(password []byte, f func(w *Wallet) error) error {
	if !w.IsEncrypted() {
		return ErrWalletNotEncrypted
	}

	if len(password) == 0 {
		return ErrMissingPassword
	}

	wlt, err := w.Unlock(password)
	if err != nil {
		return err
	}

	defer wlt.erase()

	return f(wlt)
}

// Load loads wallet from a given file
func Load(wltFile string) (*Wallet, error) {
	if _, err := os.Stat(wltFile); os.IsNotExist(err) {
		return nil, fmt.Errorf("wallet %s doesn't exist", wltFile)
	}

	r := &ReadableWallet{}
	if err := r.Load(wltFile); err != nil {
		return nil, err
	}

	// update filename meta info with the real filename
	r.Meta["filename"] = filepath.Base(wltFile)
	return r.ToWallet()
}

// Save saves the wallet to given dir
func (w *Wallet) Save(dir string) error {
	r := NewReadableWallet(w)
	return r.Save(filepath.Join(dir, w.Filename()))
}

// removeBackupFiles removes any *.wlt.bak files whom have version 0.1 and *.wlt matched in the given directory
func removeBackupFiles(dir string) error {
	fs, err := filterDir(dir, ".wlt")
	if err != nil {
		return err
	}

	// Creates the .wlt file map
	fm := make(map[string]struct{})
	for _, f := range fs {
		fm[f] = struct{}{}
	}

	// Filters all .wlt.bak files in the directory
	bakFs, err := filterDir(dir, ".wlt.bak")
	if err != nil {
		return err
	}

	// Removes the .wlt.bak file that has .wlt matched.
	for _, bf := range bakFs {
		f := strings.TrimRight(bf, ".bak")
		if _, ok := fm[f]; ok {
			// Load and check the wallet version
			w, err := Load(f)
			if err != nil {
				return err
			}

			if w.Version() == "0.1" {
				if err := os.Remove(bf); err != nil {
					return err
				}
			}
		}
	}

	return nil
}

func filterDir(dir string, suffix string) ([]string, error) {
	files, err := ioutil.ReadDir(dir)
	if err != nil {
		return nil, err
	}
	res := []string{}
	for _, f := range files {
		if !f.IsDir() && strings.HasSuffix(f.Name(), suffix) {
			res = append(res, filepath.Join(dir, f.Name()))
		}
	}
	return res, nil
}

// reset resets the wallet entries and move the lastSeed to origin
func (w *Wallet) reset() {
	w.Entries = []Entry{}
	w.setLastSeed(w.seed())
}

// Validate validates the wallet
func (w *Wallet) Validate() error {
	if fn := w.Meta[metaFilename]; fn == "" {
		return errors.New("filename not set")
	}

	if tm := w.Meta[metaTimestamp]; tm != "" {
		_, err := strconv.ParseInt(tm, 10, 64)
		if err != nil {
			return errors.New("invalid timestamp")
		}
	}

	walletType, ok := w.Meta[metaType]
	if !ok {
		return errors.New("type field not set")
	}
	if walletType != WalletTypeDeterministic {
		return errors.New("wallet type invalid")
	}

	if coinType := w.Meta[metaCoin]; coinType == "" {
		return errors.New("coin field not set")
	}

	var isEncrypted bool
	if encStr, ok := w.Meta[metaEncrypted]; ok {
		// validate the encrypted value
		var err error
		isEncrypted, err = strconv.ParseBool(encStr)
		if err != nil {
			return errors.New("encrypted field is not a valid bool")
		}
	}

	// checks if the secrets field is empty
	if isEncrypted {
		cryptoType, ok := w.Meta[metaCryptoType]
		if !ok {
			return errors.New("crypto type field not set")
		}

		if _, err := getCrypto(CryptoType(cryptoType)); err != nil {
			return errors.New("unknown crypto type")
		}

		if s := w.Meta[metaSecrets]; s == "" {
			return errors.New("wallet is encrypted, but secrets field not set")
		}
	} else {
		if s := w.Meta[metaSeed]; s == "" {
			return errors.New("seed missing in unencrypted wallet")
		}

		if s := w.Meta[metaLastSeed]; s == "" {
			return errors.New("lastSeed missing in unencrypted wallet")
		}
	}

	return nil
}

// Type gets the wallet type
func (w *Wallet) Type() string {
	return w.Meta[metaType]
}

// Version gets the wallet version
func (w *Wallet) Version() string {
	return w.Meta[metaVersion]
}

func (w *Wallet) setVersion(v string) {
	w.Meta[metaVersion] = v
}

// Filename gets the wallet filename
func (w *Wallet) Filename() string {
	return w.Meta[metaFilename]
}

// setFilename sets the wallet filename
func (w *Wallet) setFilename(fn string) {
	w.Meta[metaFilename] = fn
}

// Label gets the wallet label
func (w *Wallet) Label() string {
	return w.Meta[metaLabel]
}

// setLabel sets the wallet label
func (w *Wallet) setLabel(label string) {
	w.Meta[metaLabel] = label
}

// lastSeed returns the last seed
func (w *Wallet) lastSeed() string {
	return w.Meta[metaLastSeed]
}

func (w *Wallet) setLastSeed(lseed string) {
	w.Meta[metaLastSeed] = lseed
}

func (w *Wallet) seed() string {
	return w.Meta[metaSeed]
}

func (w *Wallet) setSeed(seed string) {
	w.Meta[metaSeed] = seed
}

func (w *Wallet) coin() CoinType {
	return CoinType(w.Meta[metaCoin])
}

func (w *Wallet) setCoin(c CoinType) {
	w.Meta[metaCoin] = string(c)
}

func (w *Wallet) setEncrypted(encrypt bool) {
	w.Meta[metaEncrypted] = strconv.FormatBool(encrypt)
}

// IsEncrypted checks whether the wallet is encrypted.
func (w *Wallet) IsEncrypted() bool {
	encStr, ok := w.Meta[metaEncrypted]
	if !ok {
		return false
	}

	b, err := strconv.ParseBool(encStr)
	if err != nil {
		// This can not happen, the meta.encrypted value is either set by
		// setEncrypted() method or converted in ReadableWallet.toWallet().
		// toWallet() method will throw error if the meta.encrypted string is invalid.
		logger.Warning("parse wallet.meta.encrypted string failed: %v", err)
		return false
	}
	return b
}

func (w *Wallet) setCryptoType(tp CryptoType) {
	w.Meta[metaCryptoType] = string(tp)
}

func (w *Wallet) cryptoType() CryptoType {
	return CryptoType(w.Meta[metaCryptoType])
}

func (w *Wallet) secrets() string {
	return w.Meta[metaSecrets]
}

func (w *Wallet) setSecrets(s string) {
	w.Meta[metaSecrets] = s
}

func (w *Wallet) coin() CoinType {
	return CoinType(w.Meta[metaCoin])
}

func (w *Wallet) timestamp() int64 {
	// Intentionally ignore the error when parsing the timestamp,
	// if it isn't valid or is missing it will be set to 0.
	// Also, this value is validated by wallet.Validate()
	x, _ := strconv.ParseInt(w.Meta[metaTimestamp], 10, 64) // nolint: errcheck
	return x
}

func (w *Wallet) setTimestamp(t int64) {
	w.Meta[metaTimestamp] = strconv.FormatInt(t, 10)
}

// GenerateAddresses generates addresses
func (w *Wallet) GenerateAddresses(num uint64) ([]cipher.Address, error) {
	if num == 0 {
		return nil, nil
	}

	if w.IsEncrypted() {
		return nil, ErrWalletEncrypted
	}

	var seckeys []cipher.SecKey
	var seed []byte
	if len(w.Entries) == 0 {
		seed, seckeys = cipher.MustGenerateDeterministicKeyPairsSeed([]byte(w.seed()), int(num))
	} else {
		sd, err := hex.DecodeString(w.lastSeed())
		if err != nil {
			return nil, fmt.Errorf("decode hex seed failed: %v", err)
		}
		seed, seckeys = cipher.MustGenerateDeterministicKeyPairsSeed(sd, int(num))
	}

	w.setLastSeed(hex.EncodeToString(seed))

	addrs := make([]cipher.Address, len(seckeys))
	for i, s := range seckeys {
		p := cipher.MustPubKeyFromSecKey(s)
		a := cipher.AddressFromPubKey(p)
		addrs[i] = a
		w.Entries = append(w.Entries, Entry{
			Address: a,
			Secret:  s,
			Public:  p,
		})
	}
	return addrs, nil
}

// ScanAddresses scans ahead N addresses to find one with none-zero coins.
func (w *Wallet) ScanAddresses(scanN uint64, bg BalanceGetter) error {
	if w.IsEncrypted() {
		return ErrWalletEncrypted
	}

	if scanN <= 0 {
		return nil
	}

	nExistingAddrs := uint64(len(w.Entries))

	// Generate the addresses to scan
	addrs, err := w.GenerateAddresses(scanN)
	if err != nil {
		return err
	}

	// Get these addresses' balances
	bals, err := bg.GetBalanceOfAddrs(addrs)
	if err != nil {
		return err
	}

	// Check balance from the last one until we find the address that has coins
	var keepNum uint64
	for i := len(bals) - 1; i >= 0; i-- {
		if bals[i].Confirmed.Coins > 0 || bals[i].Predicted.Coins > 0 {
			keepNum = uint64(i + 1)
			break
		}
	}

	// Regenerate addresses up to keepNum.
	// This is necessary to keep the lastSeed updated.
	if keepNum != uint64(len(bals)) {
		w.reset()
		if _, err := w.GenerateAddresses(nExistingAddrs + keepNum); err != nil {
			return err
		}
	}

	return nil
}

// GetAddresses returns all addresses in wallet
func (w *Wallet) GetAddresses() []cipher.Address {
	addrs := make([]cipher.Address, len(w.Entries))
	for i, e := range w.Entries {
		addrs[i] = e.SkycoinAddress()
	}
	return addrs
}

// GetEntry returns entry of given address
func (w *Wallet) GetEntry(a cipher.Address) (Entry, bool) {
	for _, e := range w.Entries {
		if e.SkycoinAddress() == a {
			return e, true
		}
	}
	return Entry{}, false
}

// AddEntry adds new entry
func (w *Wallet) AddEntry(entry Entry) error {
	// dup check
	for _, e := range w.Entries {
		if e.SkycoinAddress() == entry.SkycoinAddress() {
			return errors.New("duplicate address entry")
		}
	}

	w.Entries = append(w.Entries, entry)
	return nil
}

// clone returns the clone of self
func (w *Wallet) clone() *Wallet {
	wlt := Wallet{Meta: make(map[string]string)}
	for k, v := range w.Meta {
		wlt.Meta[k] = v
	}

	wlt.Entries = append(wlt.Entries, w.Entries...)

	return &wlt
}

// Validator validate if the wallet be able to create spending transaction
type Validator interface {
	// checks if any of the given addresses has unconfirmed spending transactions
	HasUnconfirmedSpendTx(addr []cipher.Address) (bool, error)
}

// CreateAndSignTransaction Creates a Transaction
// spending coins and hours from wallet
func (w *Wallet) CreateAndSignTransaction(auxs coin.AddressUxOuts, headTime, coins uint64, dest cipher.Address) (*coin.Transaction, error) {
	if w.IsEncrypted() {
		return nil, ErrWalletEncrypted
	}

	entriesMap := make(map[cipher.Address]Entry)
	for a := range auxs {
		e, ok := w.GetEntry(a)
		// Check that auxs does not contain addresses that are not known to this wallet
		if !ok {
			return nil, ErrUnknownAddress
		}
		entriesMap[e.SkycoinAddress()] = e
	}

	// Determine which unspents to spend.
	// Use the MaximizeUxOuts strategy, this will keep the uxout pool smaller
	uxa := auxs.Flatten()
	uxb, err := NewUxBalances(headTime, uxa)
	if err != nil {
		return nil, err
	}

	spends, err := ChooseSpendsMaximizeUxOuts(uxb, coins, 0)
	if err != nil {
		return nil, err
	}

	// Add these unspents as tx inputs
	var txn coin.Transaction
	toSign := make([]cipher.SecKey, len(spends))
	spending := Balance{Coins: 0, Hours: 0}
	for i, au := range spends {
		entry, ok := entriesMap[au.Address]
		if !ok {
			return nil, NewError(fmt.Errorf("address %v does not exist in wallet %v", au.Address, w.Filename()))
		}

		txn.PushInput(au.Hash)

		toSign[i] = entry.Secret

		spending.Coins += au.Coins
		spending.Hours += au.Hours
	}

	if spending.Hours == 0 {
		return nil, fee.ErrTxnNoFee
	}

	// Calculate coin hour allocation
	changeCoins := spending.Coins - coins
	haveChange := changeCoins > 0
	changeHours, addrHours, outputHours := DistributeSpendHours(spending.Hours, 1, haveChange)

	logger.Infof("wallet.CreateAndSignTransaction: spending.Hours=%d, fee.VerifyTransactionFeeForHours(%d, %d)", spending.Hours, outputHours, spending.Hours-outputHours)
	if err := fee.VerifyTransactionFeeForHours(outputHours, spending.Hours-outputHours); err != nil {
		logger.Warningf("wallet.CreateAndSignTransaction: fee.VerifyTransactionFeeForHours failed: %v", err)
		return nil, err
	}

	if haveChange {
		changeAddr := spends[0].Address
		txn.PushOutput(changeAddr, changeCoins, changeHours)
	}

	txn.PushOutput(dest, coins, addrHours[0])

	txn.SignInputs(toSign)
	txn.UpdateHeader()

	return &txn, nil
}

// CreateAndSignTransactionAdvanced creates and signs a transaction based upon CreateTransactionParams.
// Set the password as nil if the wallet is not encrypted, otherwise the password must be provided.
// NOTE: Caller must ensure that auxs correspond to params.Wallet.Addresses and params.Wallet.UxOuts options
// Outputs to spend are chosen from the pool of outputs provided.
// The outputs are chosen by the following procedure:
//   - All outputs are merged into one list and are sorted coins highest, hours lowest, with the hash as a tiebreaker
//   - Outputs are chosen from the beginning of this list, until the requested amount of coins is met.
//     If hours are also specified, selection continues until the requested amount of hours are met.
//   - If the total amount of coins in the chosen outputs is exactly equal to the requested amount of coins,
//     such that there would be no change output but hours remain as change, another output will be chosen to create change,
//     if the coinhour cost of adding that output is less than the coinhours that would be lost as change
// If receiving hours are not explicitly specified, hours are allocated amongst the receiving outputs proportional to the number of coins being sent to them.
// If the change address is not specified, the address whose bytes are lexically sorted first is chosen from the owners of the outputs being spent.
func (w *Wallet) CreateAndSignTransactionAdvanced(params CreateTransactionParams, auxs coin.AddressUxOuts, headTime uint64) (*coin.Transaction, []UxBalance, error) {
	if err := params.Validate(); err != nil {
		return nil, nil, err
	}

	if params.Wallet.ID != w.Filename() {
		return nil, nil, NewError(errors.New("params.Wallet.ID does not match wallet"))
	}

	if w.IsEncrypted() {
		return nil, nil, ErrWalletEncrypted
	}

	entriesMap := make(map[cipher.Address]Entry)
	for a := range auxs {
		// Check that auxs does not contain addresses that are not known to this wallet
		e, ok := w.GetEntry(a)
		if !ok {
			return nil, nil, ErrUnknownAddress
		}
		entriesMap[e.SkycoinAddress()] = e
	}

	txn := &coin.Transaction{}

	// Determine which unspents to spend
	uxa := auxs.Flatten()

	uxb, err := NewUxBalances(headTime, uxa)
	if err != nil {
		return nil, nil, err
	}

	// Reverse lookup set to recover the inputs
	uxbMap := make(map[cipher.SHA256]UxBalance, len(uxb))
	for _, u := range uxb {
		if _, ok := uxbMap[u.Hash]; ok {
			return nil, nil, errors.New("Duplicate UxBalance in array")
		}
		uxbMap[u.Hash] = u
	}

	// calculate total coins and minimum hours to send
	var totalOutCoins uint64
	var requestedHours uint64
	for _, to := range params.To {
		totalOutCoins, err = coin.AddUint64(totalOutCoins, to.Coins)
		if err != nil {
			return nil, nil, NewError(fmt.Errorf("total output coins error: %v", err))
		}

		requestedHours, err = coin.AddUint64(requestedHours, to.Hours)
		if err != nil {
			return nil, nil, NewError(fmt.Errorf("total output hours error: %v", err))
		}
	}

	// Use the MinimizeUxOuts strategy, to use least possible uxouts
	// this will allow more frequent spending
	// we don't need to check whether we have sufficient balance beforehand as ChooseSpends already checks that
	spends, err := ChooseSpendsMinimizeUxOuts(uxb, totalOutCoins, requestedHours)
	if err != nil {
		return nil, nil, err
	}

	// calculate total coins and hours in spends
	var totalInputCoins uint64
	var totalInputHours uint64
	toSign := make([]cipher.SecKey, len(spends))
	for i, spend := range spends {
		totalInputCoins, err = coin.AddUint64(totalInputCoins, spend.Coins)
		if err != nil {
			return nil, nil, err
		}

		totalInputHours, err = coin.AddUint64(totalInputHours, spend.Hours)
		if err != nil {
			return nil, nil, err
		}

		entry, ok := entriesMap[spend.Address]
		if !ok {
			return nil, nil, fmt.Errorf("spend address %s not found in entriesMap", spend.Address.String())
		}

		toSign[i] = entry.Secret
		txn.PushInput(spend.Hash)
	}

	feeHours := fee.RequiredFee(totalInputHours)
	if feeHours == 0 {
		return nil, nil, fee.ErrTxnNoFee
	}
	remainingHours := totalInputHours - feeHours

	switch params.HoursSelection.Type {
	case HoursSelectionTypeManual:
		txn.Out = append(txn.Out, params.To...)

	case HoursSelectionTypeAuto:
		var addrHours []uint64

		switch params.HoursSelection.Mode {
		case HoursSelectionModeShare:
			// multiply remaining hours after fee burn with share factor
			hours, err := coin.Uint64ToInt64(remainingHours)
			if err != nil {
				return nil, nil, err
			}

			allocatedHoursInt := params.HoursSelection.ShareFactor.Mul(decimal.New(hours, 0)).IntPart()
			allocatedHours, err := coin.Int64ToUint64(allocatedHoursInt)
			if err != nil {
				return nil, nil, err
			}

			toCoins := make([]uint64, len(params.To))
			for i, to := range params.To {
				toCoins[i] = to.Coins
			}

			addrHours, err = DistributeCoinHoursProportional(toCoins, allocatedHours)
			if err != nil {
				return nil, nil, err
			}
		default:
			return nil, nil, ErrInvalidHoursSelectionType
		}

		for i, out := range params.To {
			out.Hours = addrHours[i]
			txn.Out = append(txn.Out, out)
		}

	default:
		return nil, nil, ErrInvalidHoursSelectionMode
	}

	totalOutHours, err := txn.OutputHours()
	if err != nil {
		return nil, nil, err
	}

	// Make sure we have enough coins and coin hours
	// If we don't, and we called ChooseSpends, then ChooseSpends has a bug, as it should have returned this error already
	if totalOutCoins > totalInputCoins {
		logger.WithError(ErrInsufficientBalance).Error("Insufficient coins after choosing spends, this should not occur")
		return nil, nil, ErrInsufficientBalance
	}

	if totalOutHours > remainingHours {
		logger.WithError(fee.ErrTxnInsufficientCoinHours).Error("Insufficient hours after choosing spends or distributing hours, this should not occur")
		return nil, nil, fee.ErrTxnInsufficientCoinHours
	}

	// create change output
	changeCoins := totalInputCoins - totalOutCoins
	changeHours := remainingHours - totalOutHours

	// If there are no change coins but there are change hours, try to add another
	// input to save the change hours.
	// This chooses an available input with the least number of coin hours;
	// if the extra coin hour fee incurred by this additional input is less than
	// the remaining coin hours, the input is added.
	if changeCoins == 0 && changeHours > 0 {
		// Find the output with the least coin hours
		// If size of the fee for this output is less than the changeHours, add it
		// Update changeCoins and changeHours
		z := uxBalancesSub(uxb, spends)
		sortSpendsHoursLowToHigh(z)
		if len(z) > 0 {
			extra := z[0]

			// Calculate the new hours being spent
			newTotalHours, err := coin.AddUint64(totalInputHours, extra.Hours)
			if err != nil {
				return nil, nil, err
			}

			// Calculate the new fee for this new amount of hours
			newFee := fee.RequiredFee(newTotalHours)
			if newFee < feeHours {
				err := errors.New("updated fee after adding extra input for change is unexpectedly less than it was initially")
				logger.WithError(err).Error()
				return nil, nil, err
			}

			// If the cost of adding this extra input is less than the amount of change hours we
			// can save, use the input
			additionalFee := newFee - feeHours
			if additionalFee < changeHours {
				changeCoins = extra.Coins

				if extra.Hours < additionalFee {
					err := errors.New("calculated additional fee is unexpectedly higher than the extra input's hours")
					logger.WithError(err).Error()
					return nil, nil, err
				}

				additionalHours := extra.Hours - additionalFee
				changeHours, err = coin.AddUint64(changeHours, additionalHours)
				if err != nil {
					return nil, nil, err
				}

				entry, ok := entriesMap[extra.Address]
				if !ok {
					return nil, nil, fmt.Errorf("extra spend address %s not found in entriesMap", extra.Address.String())
				}

				toSign = append(toSign, entry.Secret)
				txn.PushInput(extra.Hash)
			}
		}
	}

	// With auto share mode, if there are leftover hours and change couldn't be force-added,
	// recalculate that share ratio at 100%
	if changeCoins == 0 && changeHours > 0 && params.HoursSelection.Type == HoursSelectionTypeAuto && params.HoursSelection.Mode == HoursSelectionModeShare {
		oneDecimal := decimal.New(1, 0)
		if params.HoursSelection.ShareFactor.Equal(oneDecimal) {
			return nil, nil, errors.New("share factor is 1.0 but changeHours > 0 unexpectedly")
		}
		params.HoursSelection.ShareFactor = &oneDecimal
		return w.CreateAndSignTransactionAdvanced(params, auxs, headTime)
	}

	if changeCoins > 0 {
		var changeAddress cipher.Address
		if params.ChangeAddress != nil {
			changeAddress = *params.ChangeAddress
		} else {
			// Choose a change address from the unspent outputs
			// Sort spends by address, comparing bytes, and use the first
			// This provides deterministic change address selection from a set of unspent outputs
			if len(spends) == 0 {
				return nil, nil, errors.New("spends is unexpectedly empty when choosing an automatic change address")
			}

			addressBytes := make([][]byte, len(spends))
			for i, s := range spends {
				addressBytes[i] = s.Address.Bytes()
			}

			sort.Slice(addressBytes, func(i, j int) bool {
				return bytes.Compare(addressBytes[i], addressBytes[j]) < 0
			})

			var err error
			changeAddress, err = cipher.AddressFromBytes(addressBytes[0])
			if err != nil {
				logger.Critical().Errorf("cipher.AddressFromBytes failed for change address converted to bytes: %v", err)
				return nil, nil, err
			}
		}

		txn.PushOutput(changeAddress, changeCoins, changeHours)
	}

	txn.SignInputs(toSign)
	txn.UpdateHeader()

	inputs := make([]UxBalance, len(txn.In))
	for i, h := range txn.In {
		uxBalance, ok := uxbMap[h]
		if !ok {
			return nil, nil, errors.New("Created transaction's input is not in the UxBalanceSet, this should not occur")
		}
		inputs[i] = uxBalance
	}

	if err := verifyCreatedTransactionInvariants(params, txn, inputs); err != nil {
		logger.Critical().Errorf("CreateAndSignTransactionAdvanced created transaction that violates invariants, aborting: %v", err)
		return nil, nil, fmt.Errorf("Created transaction that violates invariants, this is a bug: %v", err)
	}

	return txn, inputs, nil
}

// verifyCreatedTransactionInvariants checks that the transaction that was created matches expectations.
// Does not call visor verification methods because that causes import cycle.
// daemon.Gateway checks that the transaction passes additional visor verification methods.
func verifyCreatedTransactionInvariants(params CreateTransactionParams, txn *coin.Transaction, inputs []UxBalance) error {
	for _, o := range txn.Out {
		// No outputs should be sent to the null address
		if o.Address.Null() {
			return errors.New("Output address is null")
		}

		if o.Coins == 0 {
			return errors.New("Output coins is 0")
		}
	}

	if len(txn.Out) != len(params.To) && len(txn.Out) != len(params.To)+1 {
		return errors.New("Transaction has unexpected number of outputs")
	}

	for i, o := range txn.Out[:len(params.To)] {
		if o.Address != params.To[i].Address {
			return errors.New("Output address does not match requested address")
		}

		if o.Coins != params.To[i].Coins {
			return errors.New("Output coins does not match requested coins")
		}

		if params.To[i].Hours != 0 && o.Hours != params.To[i].Hours {
			return errors.New("Output hours does not match requested hours")
		}
	}

	if len(txn.Sigs) != len(txn.In) {
		return errors.New("Number of signatures does not match number of inputs")
	}

	if len(txn.In) != len(inputs) {
		return errors.New("Number of UxOut inputs does not match number of transaction inputs")
	}

	for i, h := range txn.In {
		if inputs[i].Hash != h {
			return errors.New("Transaction input hash does not match UxOut inputs hash")
		}
	}

	inputsMap := make(map[cipher.SHA256]struct{}, len(inputs))

	for _, i := range inputs {
		if i.Hours < i.InitialHours {
			return errors.New("Calculated input hours are unexpectedly less than the initial hours")
		}

		if i.SrcTransaction.Null() {
			return errors.New("Input's source transaction is a null hash")
		}

		if i.Hash.Null() {
			return errors.New("Input's hash is a null hash")
		}

		if _, ok := inputsMap[i.Hash]; ok {
			return errors.New("Duplicate input in array")
		}

		inputsMap[i.Hash] = struct{}{}
	}

	var inputHours uint64
	for _, i := range inputs {
		var err error
		inputHours, err = coin.AddUint64(inputHours, i.Hours)
		if err != nil {
			return err
		}
	}

	var outputHours uint64
	for _, i := range txn.Out {
		var err error
		outputHours, err = coin.AddUint64(outputHours, i.Hours)
		if err != nil {
			return err
		}
	}

	if inputHours < outputHours {
		return errors.New("Total input hours is less than the output hours")
	}

	if inputHours-outputHours < fee.RequiredFee(inputHours) {
		return errors.New("Transaction will not satisy required fee")
	}

	return nil
}

// DistributeSpendHours calculates how many coin hours to transfer to the change address and how
// many to transfer to each of the other destination addresses.
// Input hours are split by BurnFactor (rounded down) to meet the fee requirement.
// The remaining hours are split in half, one half goes to the change address
// and the other half goes to the destination addresses.
// If the remaining hours are an odd number, the change address gets the extra hour.
// If the amount assigned to the destination addresses is not perfectly divisible by the
// number of destination addresses, the extra hours are distributed to some of these addresses.
// Returns the number of hours to send to the change address,
// an array of length nAddrs with the hours to give to each destination address,
// and a sum of these values.
func DistributeSpendHours(inputHours, nAddrs uint64, haveChange bool) (uint64, []uint64, uint64) {
	feeHours := fee.RequiredFee(inputHours)
	remainingHours := inputHours - feeHours

	var changeHours uint64
	if haveChange {
		// Split the remaining hours between the change output and the other outputs
		changeHours = remainingHours / 2

		// If remainingHours is an odd number, give the extra hour to the change output
		if remainingHours%2 == 1 {
			changeHours++
		}
	}

	// Distribute the remaining hours equally amongst the destination outputs
	remainingAddrHours := remainingHours - changeHours
	addrHoursShare := remainingAddrHours / nAddrs

	// Due to integer division, extra coin hours might remain after dividing by len(toAddrs)
	// Allocate these extra hours to the toAddrs
	addrHours := make([]uint64, nAddrs)
	for i := range addrHours {
		addrHours[i] = addrHoursShare
	}

	extraHours := remainingAddrHours - (addrHoursShare * nAddrs)
	i := 0
	for extraHours > 0 {
		addrHours[i] = addrHours[i] + 1
		i++
		extraHours--
	}

	// Assert that the hour calculation is correct
	var spendHours uint64
	for _, h := range addrHours {
		spendHours += h
	}
	spendHours += changeHours
	if spendHours != remainingHours {
		logger.Panicf("spendHours != remainingHours (%d != %d), calculation error", spendHours, remainingHours)
	}

	return changeHours, addrHours, spendHours
}

// DistributeCoinHoursProportional distributes hours amongst coins proportional to the coins amount
func DistributeCoinHoursProportional(coins []uint64, hours uint64) ([]uint64, error) {
	if len(coins) == 0 {
		return nil, errors.New("DistributeCoinHoursProportional coins array must not be empty")
	}

	coinsInt := make([]*big.Int, len(coins))

	var total uint64
	for i, c := range coins {
		if c == 0 {
			return nil, errors.New("DistributeCoinHoursProportional coins array has a zero value")
		}

		var err error
		total, err = coin.AddUint64(total, c)
		if err != nil {
			return nil, err
		}

		cInt64, err := coin.Uint64ToInt64(c)
		if err != nil {
			return nil, err
		}

		coinsInt[i] = big.NewInt(cInt64)
	}

	totalInt64, err := coin.Uint64ToInt64(total)
	if err != nil {
		return nil, err
	}
	totalInt := big.NewInt(totalInt64)

	hoursInt64, err := coin.Uint64ToInt64(hours)
	if err != nil {
		return nil, err
	}
	hoursInt := big.NewInt(hoursInt64)

	var assignedHours uint64
	addrHours := make([]uint64, len(coins))
	for i, c := range coinsInt {
		// Scale the ratio of coins to total coins proportionally by calculating
		// (coins * totalHours) / totalCoins
		// The remainder is truncated, remaining hours are appended after this
		num := &big.Int{}
		num.Mul(c, hoursInt)

		fracInt := big.Int{}
		fracInt.Div(num, totalInt)

		if !fracInt.IsUint64() {
			return nil, errors.New("DistributeCoinHoursProportional calculated fractional hours is not representable as a uint64")
		}

		fracHours := fracInt.Uint64()

		addrHours[i] = fracHours
		assignedHours, err = coin.AddUint64(assignedHours, fracHours)
		if err != nil {
			return nil, err
		}
	}

	if hours < assignedHours {
		return nil, errors.New("DistributeCoinHoursProportional assigned hours exceeding input hours, this is a bug")
	}

	remainingHours := hours - assignedHours

	if remainingHours > uint64(len(coins)) {
		return nil, errors.New("DistributeCoinHoursProportional remaining hours exceed len(coins), this is a bug")
	}

	// For remaining hours lost due to fractional cutoff when scaling,
	// first provide at least 1 coin hour to coins that were assigned 0.
	i := 0
	for remainingHours > 0 && i < len(coins) {
		if addrHours[i] == 0 {
			addrHours[i] = 1
			remainingHours--
		}
		i++
	}

	// Then, assign the extra coin hours
	i = 0
	for remainingHours > 0 {
		addrHours[i] = addrHours[i] + 1
		remainingHours--
		i++
	}

	return addrHours, nil
}

// UxBalance is an intermediate representation of a UxOut for sorting and spend choosing
type UxBalance struct {
	Hash           cipher.SHA256
	BkSeq          uint64
	Time           uint64
	Address        cipher.Address
	Coins          uint64
	InitialHours   uint64
	Hours          uint64
	SrcTransaction cipher.SHA256
}

// NewUxBalances converts coin.UxArray to []UxBalance. headTime is required to calculate coin hours.
func NewUxBalances(headTime uint64, uxa coin.UxArray) ([]UxBalance, error) {
	uxb := make([]UxBalance, len(uxa))
	for i, ux := range uxa {
		b, err := NewUxBalance(headTime, ux)
		if err != nil {
			return nil, err
		}
		uxb[i] = b
	}

	return uxb, nil
}

// NewUxBalance converts coin.UxOut to UxBalance. headTime is required to calculate coin hours.
func NewUxBalance(headTime uint64, ux coin.UxOut) (UxBalance, error) {
	hours, err := ux.CoinHours(headTime)
	if err != nil {
		return UxBalance{}, err
	}

	return UxBalance{
		Hash:           ux.Hash(),
		BkSeq:          ux.Head.BkSeq,
		Time:           ux.Head.Time,
		Address:        ux.Body.Address,
		Coins:          ux.Body.Coins,
		InitialHours:   ux.Body.Hours,
		Hours:          hours,
		SrcTransaction: ux.Body.SrcTransaction,
	}, nil
}

func uxBalancesSub(a, b []UxBalance) []UxBalance {
	var x []UxBalance

	bMap := make(map[cipher.SHA256]struct{}, len(b))
	for _, i := range b {
		bMap[i.Hash] = struct{}{}
	}

	for _, i := range a {
		if _, ok := bMap[i.Hash]; !ok {
			x = append(x, i)
		}
	}

	return x
}

// ChooseSpendsMinimizeUxOuts chooses uxout spends to satisfy an amount, using the least number of uxouts
//     -- PRO: Allows more frequent spending, less waiting for confirmations, useful for exchanges.
//     -- PRO: When transaction is volume is higher, transactions are prioritized by fee/size. Minimizing uxouts minimizes size.
//     -- CON: Would make the unconfirmed pool grow larger.
// Users with high transaction frequency will want to use this so that they will not need to wait as frequently
// for unconfirmed spends to complete before sending more.
// Alternatively, or in addition to this, they should batch sends into single transactions.
func ChooseSpendsMinimizeUxOuts(uxa []UxBalance, coins, hours uint64) ([]UxBalance, error) {
	return ChooseSpends(uxa, coins, hours, sortSpendsCoinsHighToLow)
}

// sortSpendsCoinsHighToLow sorts uxout spends with highest balance to lowest
func sortSpendsCoinsHighToLow(uxa []UxBalance) {
	sort.Slice(uxa, makeCmpUxOutByCoins(uxa, func(a, b uint64) bool {
		return a > b
	}))
}

// ChooseSpendsMaximizeUxOuts chooses uxout spends to satisfy an amount, using the most number of uxouts
// See the pros and cons of ChooseSpendsMinimizeUxOuts.
// This should be the default mode, because this keeps the unconfirmed pool smaller which will allow
// the network to scale better.
func ChooseSpendsMaximizeUxOuts(uxa []UxBalance, coins, hours uint64) ([]UxBalance, error) {
	return ChooseSpends(uxa, coins, hours, sortSpendsCoinsLowToHigh)
}

// sortSpendsCoinsLowToHigh sorts uxout spends with lowest balance to highest
func sortSpendsCoinsLowToHigh(uxa []UxBalance) {
	sort.Slice(uxa, makeCmpUxOutByCoins(uxa, func(a, b uint64) bool {
		return a < b
	}))
}

// sortSpendsHoursLowToHigh sorts uxout spends with lowest hours to highest
func sortSpendsHoursLowToHigh(uxa []UxBalance) {
	sort.Slice(uxa, makeCmpUxOutByHours(uxa, func(a, b uint64) bool {
		return a < b
	}))
}

func makeCmpUxOutByCoins(uxa []UxBalance, coinsCmp func(a, b uint64) bool) func(i, j int) bool {
	// Sort by:
	// coins highest or lowest depending on coinsCmp
	//  hours lowest
	//   oldest first
	//    tie break with hash comparison
	return func(i, j int) bool {
		a := uxa[i]
		b := uxa[j]

		if a.Coins == b.Coins {
			if a.Hours == b.Hours {
				if a.BkSeq == b.BkSeq {
					return cmpUxBalanceByUxID(a, b)
				}
				return a.BkSeq < b.BkSeq
			}
			return a.Hours < b.Hours
		}
		return coinsCmp(a.Coins, b.Coins)
	}
}

func makeCmpUxOutByHours(uxa []UxBalance, hoursCmp func(a, b uint64) bool) func(i, j int) bool {
	// Sort by:
	// hours highest or lowest depending on hoursCmp
	//  coins lowest
	//   oldest first
	//    tie break with hash comparison
	return func(i, j int) bool {
		a := uxa[i]
		b := uxa[j]

		if a.Hours == b.Hours {
			if a.Coins == b.Coins {
				if a.BkSeq == b.BkSeq {
					return cmpUxBalanceByUxID(a, b)
				}
				return a.BkSeq < b.BkSeq
			}
			return a.Coins < b.Coins
		}
		return hoursCmp(a.Hours, b.Hours)
	}
}

func cmpUxBalanceByUxID(a, b UxBalance) bool {
	cmp := bytes.Compare(a.Hash[:], b.Hash[:])
	if cmp == 0 {
		logger.Panic("Duplicate UxOut when sorting")
	}
	return cmp < 0
}

// ChooseSpends chooses uxouts from a list of uxouts.
// It first chooses the uxout with the most number of coins that has nonzero coinhours.
// It then chooses uxouts with zero coinhours, ordered by sortStrategy
// It then chooses remaining uxouts with nonzero coinhours, ordered by sortStrategy
func ChooseSpends(uxa []UxBalance, coins, hours uint64, sortStrategy func([]UxBalance)) ([]UxBalance, error) {
	if coins == 0 {
		return nil, ErrZeroSpend
	}

	if len(uxa) == 0 {
		return nil, ErrNoUnspents
	}

	for _, ux := range uxa {
		if ux.Coins == 0 {
			logger.Panic("UxOut coins are 0, can't spend")
			return nil, errors.New("UxOut coins are 0, can't spend")
		}
	}

	// Split UxBalances into those with and without hours
	var nonzero, zero []UxBalance
	for _, ux := range uxa {
		if ux.Hours == 0 {
			zero = append(zero, ux)
		} else {
			nonzero = append(nonzero, ux)
		}
	}

	// Abort if there are no uxouts with non-zero coinhours, they can't be spent yet
	if len(nonzero) == 0 {
		return nil, fee.ErrTxnNoFee
	}

	// Sort uxouts with hours lowest to highest and coins highest to lowest
	sortSpendsCoinsHighToLow(nonzero)

	var have Balance
	var spending []UxBalance

	// Use the first nonzero output. This output will have the least hours possible
	firstNonzero := nonzero[0]
	if firstNonzero.Hours == 0 {
		logger.Panic("balance has zero hours unexpectedly")
		return nil, errors.New("balance has zero hours unexpectedly")
	}

	nonzero = nonzero[1:]

	spending = append(spending, firstNonzero)

	have.Coins += firstNonzero.Coins
	have.Hours += firstNonzero.Hours

	if have.Coins >= coins && fee.RemainingHours(have.Hours) >= hours {
		return spending, nil
	}

	// Sort uxouts without hours according to the sorting strategy
	sortStrategy(zero)

	for _, ux := range zero {
		spending = append(spending, ux)

		have.Coins += ux.Coins
		have.Hours += ux.Hours

		if have.Coins >= coins {
			break
		}
	}

	if have.Coins >= coins && fee.RemainingHours(have.Hours) >= hours {
		return spending, nil
	}

	// Sort remaining uxouts with hours according to the sorting strategy
	sortStrategy(nonzero)

	for _, ux := range nonzero {
		spending = append(spending, ux)

		have.Coins += ux.Coins
		have.Hours += ux.Hours

		if have.Coins >= coins && fee.RemainingHours(have.Hours) >= hours {
			return spending, nil
		}
	}

	if have.Coins < coins {
		return nil, ErrInsufficientBalance
	}

	return nil, ErrInsufficientHours
}<|MERGE_RESOLUTION|>--- conflicted
+++ resolved
@@ -112,11 +112,7 @@
 	// CoinTypeBitcoin bitcoin type
 	CoinTypeBitcoin CoinType = "bitcoin"
 
-<<<<<<< HEAD
 s	// WalletTypeDeterministic deterministic wallet type
-=======
-	// WalletTypeDeterministic deterministic wallet type
->>>>>>> b4e4b7e6
 	WalletTypeDeterministic = "deterministic"
 )
 
