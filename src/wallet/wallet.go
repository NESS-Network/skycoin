--- conflicted
+++ resolved
@@ -1183,12 +1183,6 @@
 	return &txn2
 }
 
-<<<<<<< HEAD
-		if err := txn.PushInput(au.Hash); err != nil {
-			logger.Critical().WithError(err).Error("PushInput failed")
-			return nil, err
-		}
-=======
 // SignTransaction signs a transaction. Specific inputs may be signed by specifying signIndexes.
 // If signIndexes is empty, all inputs will be signed.
 // The transaction should already have a valid header. The transaction may be partially signed,
@@ -1197,7 +1191,6 @@
 func (w *Wallet) SignTransaction(txn *coin.Transaction, signIndexes []int, uxOuts []coin.UxOut) (*coin.Transaction, error) {
 	signedTxn := copyTransaction(txn)
 	txnInnerHash := signedTxn.HashInner()
->>>>>>> 2bf1c116
 
 	if txnInnerHash != signedTxn.InnerHash {
 		return nil, NewError(errors.New("Transaction inner hash does not match computed inner hash"))
@@ -1254,18 +1247,6 @@
 		return nil, NewError(errors.New("Wallet cannot sign all requested inputs"))
 	}
 
-<<<<<<< HEAD
-	if haveChange {
-		changeAddr := spends[0].Address
-		if err := txn.PushOutput(changeAddr, changeCoins, changeHours); err != nil {
-			logger.Critical().WithError(err).Error("PushOutput failed")
-			return nil, err
-		}
-	}
-
-	if err := txn.PushOutput(dest, coins, addrHours[0]); err != nil {
-		logger.Critical().WithError(err).Error("PushOutput failed")
-=======
 	// Sign the selected inputs
 	for k, v := range toSign {
 		for _, x := range v {
@@ -1279,7 +1260,6 @@
 	}
 
 	if err := signedTxn.UpdateHeader(); err != nil {
->>>>>>> 2bf1c116
 		return nil, err
 	}
 
@@ -1400,18 +1380,13 @@
 			return nil, nil, fmt.Errorf("spend address %s not found in entriesMap", spend.Address.String())
 		}
 
-<<<<<<< HEAD
-		toSign[i] = entry.Secret
+		if !p.Unsigned {
+			toSign[i] = entry.Secret
+		}
 		if err := txn.PushInput(spend.Hash); err != nil {
 			logger.Critical().WithError(err).Error("PushInput failed")
 			return nil, nil, err
 		}
-=======
-		if !p.Unsigned {
-			toSign[i] = entry.Secret
-		}
-		txn.PushInput(spend.Hash)
->>>>>>> 2bf1c116
 	}
 
 	feeHours := fee.RequiredFee(totalInputHours, params.UserVerifyTxn.BurnFactor)
@@ -1535,18 +1510,13 @@
 					return nil, nil, fmt.Errorf("extra spend address %s not found in entriesMap", extra.Address.String())
 				}
 
-<<<<<<< HEAD
-				toSign = append(toSign, entry.Secret)
+				if !p.Unsigned {
+					toSign = append(toSign, entry.Secret)
+				}
 				if err := txn.PushInput(extra.Hash); err != nil {
 					logger.Critical().WithError(err).Error("PushInput failed")
 					return nil, nil, err
 				}
-=======
-				if !p.Unsigned {
-					toSign = append(toSign, entry.Secret)
-				}
-				txn.PushInput(extra.Hash)
->>>>>>> 2bf1c116
 			}
 		}
 	}
