package skycoin

import (
	"flag"
	"fmt"
	"os"
	"path/filepath"
	"runtime"
	"strings"
	"time"

	"log"

	"github.com/skycoin/skycoin/src/api"
	"github.com/skycoin/skycoin/src/cipher"
	"github.com/skycoin/skycoin/src/readable"
	"github.com/skycoin/skycoin/src/util/collections"
	"github.com/skycoin/skycoin/src/util/file"
	flagutil "github.com/skycoin/skycoin/src/util/flag"
	"github.com/skycoin/skycoin/src/wallet"
)

var (
	help = false
)

// Config records skycoin node and build config
type Config struct {
	Node  NodeConfig
	Build readable.BuildInfo
}

// NodeConfig records the node's configuration
type NodeConfig struct {
	// Disable peer exchange
	DisablePEX bool
	// Download peer list
	DownloadPeerList bool
	// Download the peers list from this URL
	PeerListURL string
	// Don't make any outgoing connections
	DisableOutgoingConnections bool
	// Don't allowing incoming connections
	DisableIncomingConnections bool
	// Disables networking altogether
	DisableNetworking bool
	// Enable GUI
	EnableGUI bool
	// Disable CSRF check in the wallet API
	DisableCSRF bool
	// Enable unversioned API endpoints (without the /api/v1 prefix)
	EnableUnversionedAPI bool
	// Disable CSP disable content-security-policy in http response
	DisableCSP bool
<<<<<<< HEAD
	// Enable all API endpoints
	EnableAllAPISets bool
	// Disable all API endpoints
	DisableAllAPISets bool
	// List of API sets enabled to be exported via remote web interface
	EnabledAPISets collections.StringSet
	// List of API sets enabled to be exported via remote web interface
	DisabledAPISets collections.StringSet
=======
	// Comma separated list of API sets enabled on the remote web interface
	EnabledAPISets string
	// Comma separated list of API sets disabled on the remote web interface
	DisabledAPISets string
	// Enable all of API sets. Applies before disabling individual sets
	EnableAllAPISets bool

	enabledAPISets map[string]struct{}
>>>>>>> 27ff3c5e

	// Only run on localhost and only connect to others on localhost
	LocalhostOnly bool
	// Which address to serve on. Leave blank to automatically assign to a
	// public interface
	Address string
	// gnet uses this for TCP incoming and outgoing
	Port int
	// Maximum outgoing connections to maintain
	MaxOutgoingConnections int
	// Maximum default outgoing connections
	MaxDefaultPeerOutgoingConnections int
	// How often to make outgoing connections
	OutgoingConnectionsRate time.Duration
	// PeerlistSize represents the maximum number of peers that the pex would maintain
	PeerlistSize int
	// Wallet Address Version
	//AddressVersion string
	// Remote web interface
	WebInterface bool
	// Remote web interface port
	WebInterfacePort int
	// Remote web interface address
	WebInterfaceAddr string
	// Remote web interface certificate
	WebInterfaceCert string
	// Remote web interface key
	WebInterfaceKey string
	// Remote web interface HTTPS support
	WebInterfaceHTTPS bool

	// Enable the deprecated JSON 2.0 RPC interface
	RPCInterface bool

	// Launch System Default Browser after client startup
	LaunchBrowser bool

	// If true, print the configured client web interface address and exit
	PrintWebInterfaceAddress bool

	// Data directory holds app data -- defaults to ~/.skycoin
	DataDirectory string
	// GUI directory contains assets for the HTML interface
	GUIDirectory string

	ReadTimeout  time.Duration
	WriteTimeout time.Duration
	IdleTimeout  time.Duration

	// Logging
	ColorLog bool
	// This is the value registered with flag, it is converted to LogLevel after parsing
	LogLevel string
	// Disable "Reply to ping", "Received pong" log messages
	DisablePingPong bool

	// Verify the database integrity after loading
	VerifyDB bool
	// Reset the database if integrity checks fail, and continue running
	ResetCorruptDB bool

	// Wallets
	// Defaults to ${DataDirectory}/wallets/
	WalletDirectory string
	// Wallet crypto type
	WalletCryptoType string

	// Disable the hardcoded default peers
	DisableDefaultPeers bool
	// Load custom peers from disk
	CustomPeersFile string

	RunMaster bool

	/* Developer options */

	// Enable cpu profiling
	ProfileCPU bool
	// Where the file is written to
	ProfileCPUFile string
	// Enable HTTP profiling interface (see http://golang.org/pkg/net/http/pprof/)
	HTTPProf bool
	// Expose HTTP profiling on this interface
	HTTPProfHost string

	DBPath      string
	DBReadOnly  bool
	Arbitrating bool
	LogToFile   bool
	Version     bool // show node version

	GenesisSignatureStr string
	GenesisAddressStr   string
	BlockchainPubkeyStr string
	BlockchainSeckeyStr string
	GenesisTimestamp    uint64
	GenesisCoinVolume   uint64
	DefaultConnections  []string

	genesisSignature cipher.Sig
	genesisAddress   cipher.Address

	blockchainPubkey cipher.PubKey
	blockchainSeckey cipher.SecKey
}

// NewNodeConfig returns a new node config instance
func NewNodeConfig(mode string, node NodeParameters) NodeConfig {
	nodeConfig := NodeConfig{
		GenesisSignatureStr: node.GenesisSignatureStr,
		GenesisAddressStr:   node.GenesisAddressStr,
		GenesisCoinVolume:   node.GenesisCoinVolume,
		GenesisTimestamp:    node.GenesisTimestamp,
		BlockchainPubkeyStr: node.BlockchainPubkeyStr,
		BlockchainSeckeyStr: node.BlockchainSeckeyStr,
		DefaultConnections:  node.DefaultConnections,
		// Disable peer exchange
		DisablePEX: false,
		// Don't make any outgoing connections
		DisableOutgoingConnections: false,
		// Don't allowing incoming connections
		DisableIncomingConnections: false,
		// Disables networking altogether
		DisableNetworking: false,
		// Enable GUI
		EnableGUI: false,
		// Enable unversioned API
		EnableUnversionedAPI: false,
		// Disable CSRF check in the wallet API
		DisableCSRF: false,
		// DisableCSP disable content-security-policy in http response
		DisableCSP: false,
		// Only run on localhost and only connect to others on localhost
		LocalhostOnly: false,
		// Which address to serve on. Leave blank to automatically assign to a
		// public interface
		Address: "",
		//gnet uses this for TCP incoming and outgoing
		Port: node.Port,
		// MaxOutgoingConnections is the maximum outgoing connections allowed.
		MaxOutgoingConnections: 8,
		// MaxDefaultOutgoingConnections is the maximum default outgoing connections allowed.
		MaxDefaultPeerOutgoingConnections: 1,
		DownloadPeerList:                  true,
		PeerListURL:                       node.PeerListURL,
		// How often to make outgoing connections, in seconds
		OutgoingConnectionsRate: time.Second * 5,
		PeerlistSize:            65535,
		// Wallet Address Version
		//AddressVersion: "test",
		// Remote web interface
		WebInterface:      true,
		WebInterfacePort:  node.WebInterfacePort,
		WebInterfaceAddr:  "127.0.0.1",
		WebInterfaceCert:  "",
		WebInterfaceKey:   "",
		WebInterfaceHTTPS: false,
<<<<<<< HEAD
		EnabledAPISets:    collections.NewStringSet(),
		DisabledAPISets:   collections.NewStringSet(),
=======
		EnabledAPISets:    api.EndpointsRead,
		DisabledAPISets:   "",
		EnableAllAPISets:  false,
>>>>>>> 27ff3c5e

		RPCInterface: false,

		LaunchBrowser: false,
		// Data directory holds app data
		DataDirectory: node.DataDirectory,
		// Web GUI static resources
		GUIDirectory: "./src/gui/static/",
		// Logging
		ColorLog:        true,
		LogLevel:        "INFO",
		LogToFile:       false,
		DisablePingPong: false,

		VerifyDB:       true,
		ResetCorruptDB: false,

		// Wallets
		WalletDirectory:  "",
		WalletCryptoType: string(wallet.CryptoTypeScryptChacha20poly1305),

		// Timeout settings for http.Server
		// https://blog.cloudflare.com/the-complete-guide-to-golang-net-http-timeouts/
		ReadTimeout:  time.Second * 10,
		WriteTimeout: time.Second * 60,
		IdleTimeout:  time.Second * 120,

		// Centralized network configuration
		RunMaster: false,
		/* Developer options */

		// Enable cpu profiling
		ProfileCPU: false,
		// Where the file is written to
		ProfileCPUFile: "cpu.prof",
		// HTTP profiling interface (see http://golang.org/pkg/net/http/pprof/)
		HTTPProf:     false,
		HTTPProfHost: "localhost:6060",
	}

	nodeConfig.applyConfigMode(mode)

	return nodeConfig
}

<<<<<<< HEAD
func exitWithMessage(errorCode int, message string) {
	fmt.Println(message)
	os.Exit(errorCode)
}

var allAPISets = strings.Split(api.EndpointsAll, ",")

func (c *Config) postProcess() {
=======
func (c *Config) postProcess() error {
>>>>>>> 27ff3c5e
	if help {
		flag.Usage()
		os.Exit(0)
	}

	var err error
	if c.Node.GenesisSignatureStr != "" {
		c.Node.genesisSignature, err = cipher.SigFromHex(c.Node.GenesisSignatureStr)
		panicIfError(err, "Invalid Signature")
	}

	if c.Node.GenesisAddressStr != "" {
		c.Node.genesisAddress, err = cipher.DecodeBase58Address(c.Node.GenesisAddressStr)
		panicIfError(err, "Invalid Address")
	}
	if c.Node.BlockchainPubkeyStr != "" {
		c.Node.blockchainPubkey, err = cipher.PubKeyFromHex(c.Node.BlockchainPubkeyStr)
		panicIfError(err, "Invalid Pubkey")
	}
	if c.Node.BlockchainSeckeyStr != "" {
		c.Node.blockchainSeckey, err = cipher.SecKeyFromHex(c.Node.BlockchainSeckeyStr)
		panicIfError(err, "Invalid Seckey")
		c.Node.BlockchainSeckeyStr = ""
	}
	if c.Node.BlockchainSeckeyStr != "" {
		c.Node.blockchainSeckey = cipher.SecKey{}
	}

	home := file.UserHome()
	c.Node.DataDirectory, err = file.InitDataDir(replaceHome(c.Node.DataDirectory, home))
	panicIfError(err, "Invalid DataDirectory")

	if c.Node.WebInterfaceCert == "" {
		c.Node.WebInterfaceCert = filepath.Join(c.Node.DataDirectory, "cert.pem")
	} else {
		c.Node.WebInterfaceCert = replaceHome(c.Node.WebInterfaceCert, home)
	}

	if c.Node.WebInterfaceKey == "" {
		c.Node.WebInterfaceKey = filepath.Join(c.Node.DataDirectory, "key.pem")
	} else {
		c.Node.WebInterfaceKey = replaceHome(c.Node.WebInterfaceKey, home)
	}

<<<<<<< HEAD
	// Post process API set flags
	if c.Node.EnableAllAPISets && c.Node.DisableAllAPISets {
		exitWithMessage(1, "Impossible to enable and disable all API sets at the same time")
	}
	conflicts := collections.StringSetIntersection(c.Node.EnabledAPISets, c.Node.DisabledAPISets)
	if len(conflicts) > 0 {
		exitWithMessage(1, "Impossible to enable and disable "+conflicts.String()+" endpoints at the same time")
	}
	originalEnabledAPISets := c.Node.EnabledAPISets
	// step 3 - If -disable-all-apisets, turn off all API sets.
	// We do this instead of following the exact order mentioned in
	// https://github.com/skycoin/skycoin/issues/1897
	// because there is no point in enabling default API sets at the
	// beginning if them all are meant to be removed later
	if c.Node.DisableAllAPISets {
		c.Node.EnabledAPISets = collections.NewStringSet()
	} else {
		// step 2 - If -enable-all-apisets, turn on all API sets.
		// We do this instead of following the exact order mentioned in
		// https://github.com/skycoin/skycoin/issues/1897
		// because there is no point in enabling default API sets at the
		// beginning if they are meant to be enabled altogether.
		if c.Node.EnableAllAPISets {
			c.Node.EnabledAPISets = collections.NewStringSet(allAPISets...)
		} else {
			// step 1 - Starting from the default configuration
			// FIXME: ... which is different for each run mode
			c.Node.EnabledAPISets = collections.NewStringSet(api.EndpointsRead)
			if c.Node.EnableWalletAPI {
				c.Node.EnabledAPISets[api.EndpointsWallet] = struct{}{}
			}
			if c.Node.EnableSeedAPI {
				c.Node.EnabledAPISets[api.EndpointsWalletSeed] = struct{}{}
			}
		}
	}
	// step 4 - For each API set in -disable-apiset, disable that set.
	for apiSetName := range c.Node.DisabledAPISets {
		c.Node.EnabledAPISets.Remove(apiSetName)
	}
	// step 5 - For each API set in -enable-apiset, enable that set.
	for apiSetName := range originalEnabledAPISets {
		c.Node.EnabledAPISets[apiSetName] = struct{}{}
	}

	// Accept the deprecated -enable options
	if c.Node.EnableWalletAPI {
		c.Node.EnabledAPISets[api.EndpointsWallet] = struct{}{}
	}
	if c.Node.EnableSeedAPI {
		c.Node.EnabledAPISets[api.EndpointsWalletSeed] = struct{}{}
	}
	_, enableWalletAPI := c.Node.EnabledAPISets[api.EndpointsWallet]
	_, enableWalletSeedAPI := c.Node.EnabledAPISets[api.EndpointsWalletSeed]
	c.Node.EnableWalletAPI = c.Node.EnableWalletAPI || enableWalletAPI
	c.Node.EnableSeedAPI = c.Node.EnableSeedAPI || enableWalletSeedAPI

=======
>>>>>>> 27ff3c5e
	if c.Node.WalletDirectory == "" {
		c.Node.WalletDirectory = filepath.Join(c.Node.DataDirectory, "wallets")
	} else {
		c.Node.WalletDirectory = replaceHome(c.Node.WalletDirectory, home)
	}

	if c.Node.DBPath == "" {
		c.Node.DBPath = filepath.Join(c.Node.DataDirectory, "data.db")
	} else {
		c.Node.DBPath = replaceHome(c.Node.DBPath, home)
	}

	if c.Node.RunMaster {
		// Run in arbitrating mode if the node is master
		c.Node.Arbitrating = true
	}

	apiSets, err := buildAPISets(c.Node)
	if err != nil {
		return err
	}

	// Don't open browser to load wallets if wallet apis are disabled.
<<<<<<< HEAD
	if _, ok := c.Node.EnabledAPISets[api.EndpointsWallet]; !ok {
=======
	c.Node.enabledAPISets = apiSets
	if _, ok := c.Node.enabledAPISets[api.EndpointsWallet]; !ok {
>>>>>>> 27ff3c5e
		c.Node.EnableGUI = false
		c.Node.LaunchBrowser = false
	}

	if c.Node.EnableGUI {
		c.Node.GUIDirectory = file.ResolveResourceDirectory(c.Node.GUIDirectory)
	}

	if c.Node.DisableDefaultPeers {
		c.Node.DefaultConnections = nil
	}

	return nil
}

// buildAPISets builds the set of enable APIs by the following rules:
// * If EnableAll, all API sets are added
// * For each api set in EnabledAPISets, add
// * For each api set in DisabledAPISets, remove
func buildAPISets(c NodeConfig) (map[string]struct{}, error) {
	enabledAPISets := strings.Split(c.EnabledAPISets, ",")
	if err := validateAPISets("-enable-api-sets", enabledAPISets); err != nil {
		return nil, err
	}

	disabledAPISets := strings.Split(c.DisabledAPISets, ",")
	if err := validateAPISets("-disable-api-sets", disabledAPISets); err != nil {
		return nil, err
	}

	apiSets := make(map[string]struct{})

	allAPISets := []string{
		api.EndpointsRead,
		api.EndpointsStatus,
		api.EndpointsWallet,
		// Do not include insecure or deprecated API sets, they must always
		// be explicitly enabled through -enable-api-sets
	}

	if c.EnableAllAPISets {
		for _, s := range allAPISets {
			apiSets[s] = struct{}{}
		}
	}

	// Add the enabled API sets
	for _, k := range enabledAPISets {
		apiSets[k] = struct{}{}
	}

	// Remove the disabled API sets
	for _, k := range disabledAPISets {
		delete(apiSets, k)
	}

	return apiSets, nil
}

func validateAPISets(opt string, apiSets []string) error {
	for _, k := range apiSets {
		k = strings.ToUpper(strings.TrimSpace(k))
		switch k {
		case api.EndpointsRead,
			api.EndpointsStatus,
			api.EndpointsWallet,
			api.EndpointsInsecureWalletSeed,
			api.EndpointsDeprecatedWalletSpend:
		case "":
			continue
		default:
			return fmt.Errorf("Invalid value in %s: %q", opt, k)
		}
	}
	return nil
}

// RegisterFlags binds CLI flags to config values
func (c *NodeConfig) RegisterFlags() {
	flag.BoolVar(&help, "help", false, "Show help")
	flag.BoolVar(&c.DisablePEX, "disable-pex", c.DisablePEX, "disable PEX peer discovery")
	flag.BoolVar(&c.DownloadPeerList, "download-peerlist", c.DownloadPeerList, "download a peers.txt from -peerlist-url")
	flag.StringVar(&c.PeerListURL, "peerlist-url", c.PeerListURL, "with -download-peerlist=true, download a peers.txt file from this url")
	flag.BoolVar(&c.DisableOutgoingConnections, "disable-outgoing", c.DisableOutgoingConnections, "Don't make outgoing connections")
	flag.BoolVar(&c.DisableIncomingConnections, "disable-incoming", c.DisableIncomingConnections, "Don't make incoming connections")
	flag.BoolVar(&c.DisableNetworking, "disable-networking", c.DisableNetworking, "Disable all network activity")
	flag.BoolVar(&c.EnableGUI, "enable-gui", c.EnableGUI, "Enable GUI")
	flag.BoolVar(&c.EnableUnversionedAPI, "enable-unversioned-api", c.EnableUnversionedAPI, "Enable the deprecated unversioned API endpoints without /api/v1 prefix")
	flag.BoolVar(&c.DisableCSRF, "disable-csrf", c.DisableCSRF, "disable CSRF check")
	flag.BoolVar(&c.DisableCSP, "disable-csp", c.DisableCSP, "disable content-security-policy in http response")
	flag.StringVar(&c.Address, "address", c.Address, "IP Address to run application on. Leave empty to default to a public interface")
	flag.IntVar(&c.Port, "port", c.Port, "Port to run application on")

	flag.BoolVar(&c.WebInterface, "web-interface", c.WebInterface, "enable the web interface")
	flag.IntVar(&c.WebInterfacePort, "web-interface-port", c.WebInterfacePort, "port to serve web interface on")
	flag.StringVar(&c.WebInterfaceAddr, "web-interface-addr", c.WebInterfaceAddr, "addr to serve web interface on")
	flag.StringVar(&c.WebInterfaceCert, "web-interface-cert", c.WebInterfaceCert, "cert.pem file for web interface HTTPS. If not provided, will use cert.pem in -data-directory")
	flag.StringVar(&c.WebInterfaceKey, "web-interface-key", c.WebInterfaceKey, "key.pem file for web interface HTTPS. If not provided, will use key.pem in -data-directory")
	flag.BoolVar(&c.WebInterfaceHTTPS, "web-interface-https", c.WebInterfaceHTTPS, "enable HTTPS for web interface")
<<<<<<< HEAD
	flag.BoolVar(&c.EnableAllAPISets, "enable-all-api-sets", c.EnableAllAPISets, "Export all endpoints via web interface. Option -disable-api-set can override this.")
	flag.BoolVar(&c.DisableAllAPISets, "disable-all-api-sets", c.DisableAllAPISets, "Forbid access to all web interface endpoints. Option -enable-api-set can override this.")

	flagutil.StringSetVar(&c.EnabledAPISets, allAPISets, false, "enable-api-set", "enable API set. Options are "+api.EndpointsAll+". Multiple comma-separated values may be specified")
	flagutil.StringSetVar(&c.DisabledAPISets, allAPISets, false, "disable-api-set", "disable API set. Options are "+api.EndpointsAll+". Multiple comma separated values may be specified")
=======
	flag.StringVar(&c.EnabledAPISets, "enable-api-sets", c.EnabledAPISets, "enable API set. Options are ALL, READ, STATUS, WALLET, WALLET_SEED, DEPRECATED_WALLET_SPEND. Multiple values should be separated by comma")
	flag.StringVar(&c.DisabledAPISets, "disable-api-sets", c.DisabledAPISets, "disable API set. Options are ALL, READ, STATUS, WALLET, INSECURE_WALLET_SEED, DEPRECATED_WALLET_SPEND. Multiple values should be separated by comma")
	flag.BoolVar(&c.EnableAllAPISets, "enable-all-api-sets", c.EnableAllAPISets, "enable all API sets, except for deprecated or insecure sets. This option is applied before -disable-api-sets.")
>>>>>>> 27ff3c5e

	flag.BoolVar(&c.RPCInterface, "rpc-interface", c.RPCInterface, "enable the deprecated JSON 2.0 RPC interface")

	flag.BoolVar(&c.LaunchBrowser, "launch-browser", c.LaunchBrowser, "launch system default webbrowser at client startup")
	flag.BoolVar(&c.PrintWebInterfaceAddress, "print-web-interface-address", c.PrintWebInterfaceAddress, "print configured web interface address and exit")
	flag.StringVar(&c.DataDirectory, "data-dir", c.DataDirectory, "directory to store app data (defaults to ~/.skycoin)")
	flag.StringVar(&c.DBPath, "db-path", c.DBPath, "path of database file (defaults to ~/.skycoin/data.db)")
	flag.BoolVar(&c.DBReadOnly, "db-read-only", c.DBReadOnly, "open bolt db read-only")
	flag.BoolVar(&c.ProfileCPU, "profile-cpu", c.ProfileCPU, "enable cpu profiling")
	flag.StringVar(&c.ProfileCPUFile, "profile-cpu-file", c.ProfileCPUFile, "where to write the cpu profile file")
	flag.BoolVar(&c.HTTPProf, "http-prof", c.HTTPProf, "run the HTTP profiling interface")
	flag.StringVar(&c.HTTPProfHost, "http-prof-host", c.HTTPProfHost, "hostname to bind the HTTP profiling interface to")
	flag.StringVar(&c.LogLevel, "log-level", c.LogLevel, "Choices are: debug, info, warn, error, fatal, panic")
	flag.BoolVar(&c.ColorLog, "color-log", c.ColorLog, "Add terminal colors to log output")
	flag.BoolVar(&c.DisablePingPong, "no-ping-log", c.DisablePingPong, `disable "reply to ping" and "received pong" debug log messages`)
	flag.BoolVar(&c.LogToFile, "logtofile", c.LogToFile, "log to file")
	flag.StringVar(&c.GUIDirectory, "gui-dir", c.GUIDirectory, "static content directory for the HTML interface")

	flag.BoolVar(&c.VerifyDB, "verify-db", c.VerifyDB, "check the database for corruption")
	flag.BoolVar(&c.ResetCorruptDB, "reset-corrupt-db", c.ResetCorruptDB, "reset the database if corrupted, and continue running instead of exiting")

	flag.BoolVar(&c.DisableDefaultPeers, "disable-default-peers", c.DisableDefaultPeers, "disable the hardcoded default peers")
	flag.StringVar(&c.CustomPeersFile, "custom-peers-file", c.CustomPeersFile, "load custom peers from a newline separate list of ip:port in a file. Note that this is different from the peers.json file in the data directory")

	// Key Configuration Data
	flag.BoolVar(&c.RunMaster, "master", c.RunMaster, "run the daemon as blockchain master server")

	flag.StringVar(&c.BlockchainPubkeyStr, "master-public-key", c.BlockchainPubkeyStr, "public key of the master chain")
	flag.StringVar(&c.BlockchainSeckeyStr, "master-secret-key", c.BlockchainSeckeyStr, "secret key, set for master")

	flag.StringVar(&c.GenesisAddressStr, "genesis-address", c.GenesisAddressStr, "genesis address")
	flag.StringVar(&c.GenesisSignatureStr, "genesis-signature", c.GenesisSignatureStr, "genesis block signature")
	flag.Uint64Var(&c.GenesisTimestamp, "genesis-timestamp", c.GenesisTimestamp, "genesis block timestamp")

	flag.StringVar(&c.WalletDirectory, "wallet-dir", c.WalletDirectory, "location of the wallet files. Defaults to ~/.skycoin/wallet/")
	flag.IntVar(&c.MaxOutgoingConnections, "max-outgoing-connections", c.MaxOutgoingConnections, "The maximum outgoing connections allowed")
	flag.IntVar(&c.MaxDefaultPeerOutgoingConnections, "max-default-peer-outgoing-connections", c.MaxDefaultPeerOutgoingConnections, "The maximum default peer outgoing connections allowed")
	flag.IntVar(&c.PeerlistSize, "peerlist-size", c.PeerlistSize, "The peer list size")
	flag.DurationVar(&c.OutgoingConnectionsRate, "connection-rate", c.OutgoingConnectionsRate, "How often to make an outgoing connection")
	flag.BoolVar(&c.LocalhostOnly, "localhost-only", c.LocalhostOnly, "Run on localhost and only connect to localhost peers")
	flag.BoolVar(&c.Arbitrating, "arbitrating", c.Arbitrating, "Run node in arbitrating mode")
	flag.StringVar(&c.WalletCryptoType, "wallet-crypto-type", c.WalletCryptoType, "wallet crypto type. Can be sha256-xor or scrypt-chacha20poly1305")
	flag.BoolVar(&c.Version, "version", false, "show node version")
}

func (c *NodeConfig) applyConfigMode(configMode string) {
	if runtime.GOOS == "windows" {
		c.ColorLog = false
	}
	switch configMode {
	case "":
	case "STANDALONE_CLIENT":
<<<<<<< HEAD
		c.EnabledAPISets = collections.NewStringSet(allAPISets...)
=======
		c.EnableAllAPISets = true
>>>>>>> 27ff3c5e
		c.EnableGUI = true
		c.LaunchBrowser = true
		c.DisableCSRF = false
		c.DisableCSP = false
		c.DownloadPeerList = true
		c.RPCInterface = false
		c.WebInterface = true
		c.LogToFile = false
		c.ResetCorruptDB = true
		c.WebInterfacePort = 0 // randomize web interface port
	default:
		panic("Invalid ConfigMode")
	}
}

func panicIfError(err error, msg string, args ...interface{}) { // nolint: unparam
	if err != nil {
		log.Panicf(msg+": %v", append(args, err)...)
	}
}

func replaceHome(path, home string) string {
	return strings.Replace(path, "$HOME", home, 1)
}<|MERGE_RESOLUTION|>--- conflicted
+++ resolved
@@ -14,14 +14,17 @@
 	"github.com/skycoin/skycoin/src/api"
 	"github.com/skycoin/skycoin/src/cipher"
 	"github.com/skycoin/skycoin/src/readable"
-	"github.com/skycoin/skycoin/src/util/collections"
 	"github.com/skycoin/skycoin/src/util/file"
-	flagutil "github.com/skycoin/skycoin/src/util/flag"
 	"github.com/skycoin/skycoin/src/wallet"
 )
 
 var (
 	help = false
+)
+
+const (
+	// EndpointsAll wildcard value to match all API methods
+	EndpointsAll = "ALL"
 )
 
 // Config records skycoin node and build config
@@ -52,16 +55,6 @@
 	EnableUnversionedAPI bool
 	// Disable CSP disable content-security-policy in http response
 	DisableCSP bool
-<<<<<<< HEAD
-	// Enable all API endpoints
-	EnableAllAPISets bool
-	// Disable all API endpoints
-	DisableAllAPISets bool
-	// List of API sets enabled to be exported via remote web interface
-	EnabledAPISets collections.StringSet
-	// List of API sets enabled to be exported via remote web interface
-	DisabledAPISets collections.StringSet
-=======
 	// Comma separated list of API sets enabled on the remote web interface
 	EnabledAPISets string
 	// Comma separated list of API sets disabled on the remote web interface
@@ -70,7 +63,6 @@
 	EnableAllAPISets bool
 
 	enabledAPISets map[string]struct{}
->>>>>>> 27ff3c5e
 
 	// Only run on localhost and only connect to others on localhost
 	LocalhostOnly bool
@@ -228,14 +220,9 @@
 		WebInterfaceCert:  "",
 		WebInterfaceKey:   "",
 		WebInterfaceHTTPS: false,
-<<<<<<< HEAD
-		EnabledAPISets:    collections.NewStringSet(),
-		DisabledAPISets:   collections.NewStringSet(),
-=======
 		EnabledAPISets:    api.EndpointsRead,
 		DisabledAPISets:   "",
 		EnableAllAPISets:  false,
->>>>>>> 27ff3c5e
 
 		RPCInterface: false,
 
@@ -281,18 +268,7 @@
 	return nodeConfig
 }
 
-<<<<<<< HEAD
-func exitWithMessage(errorCode int, message string) {
-	fmt.Println(message)
-	os.Exit(errorCode)
-}
-
-var allAPISets = strings.Split(api.EndpointsAll, ",")
-
-func (c *Config) postProcess() {
-=======
 func (c *Config) postProcess() error {
->>>>>>> 27ff3c5e
 	if help {
 		flag.Usage()
 		os.Exit(0)
@@ -337,66 +313,6 @@
 		c.Node.WebInterfaceKey = replaceHome(c.Node.WebInterfaceKey, home)
 	}
 
-<<<<<<< HEAD
-	// Post process API set flags
-	if c.Node.EnableAllAPISets && c.Node.DisableAllAPISets {
-		exitWithMessage(1, "Impossible to enable and disable all API sets at the same time")
-	}
-	conflicts := collections.StringSetIntersection(c.Node.EnabledAPISets, c.Node.DisabledAPISets)
-	if len(conflicts) > 0 {
-		exitWithMessage(1, "Impossible to enable and disable "+conflicts.String()+" endpoints at the same time")
-	}
-	originalEnabledAPISets := c.Node.EnabledAPISets
-	// step 3 - If -disable-all-apisets, turn off all API sets.
-	// We do this instead of following the exact order mentioned in
-	// https://github.com/skycoin/skycoin/issues/1897
-	// because there is no point in enabling default API sets at the
-	// beginning if them all are meant to be removed later
-	if c.Node.DisableAllAPISets {
-		c.Node.EnabledAPISets = collections.NewStringSet()
-	} else {
-		// step 2 - If -enable-all-apisets, turn on all API sets.
-		// We do this instead of following the exact order mentioned in
-		// https://github.com/skycoin/skycoin/issues/1897
-		// because there is no point in enabling default API sets at the
-		// beginning if they are meant to be enabled altogether.
-		if c.Node.EnableAllAPISets {
-			c.Node.EnabledAPISets = collections.NewStringSet(allAPISets...)
-		} else {
-			// step 1 - Starting from the default configuration
-			// FIXME: ... which is different for each run mode
-			c.Node.EnabledAPISets = collections.NewStringSet(api.EndpointsRead)
-			if c.Node.EnableWalletAPI {
-				c.Node.EnabledAPISets[api.EndpointsWallet] = struct{}{}
-			}
-			if c.Node.EnableSeedAPI {
-				c.Node.EnabledAPISets[api.EndpointsWalletSeed] = struct{}{}
-			}
-		}
-	}
-	// step 4 - For each API set in -disable-apiset, disable that set.
-	for apiSetName := range c.Node.DisabledAPISets {
-		c.Node.EnabledAPISets.Remove(apiSetName)
-	}
-	// step 5 - For each API set in -enable-apiset, enable that set.
-	for apiSetName := range originalEnabledAPISets {
-		c.Node.EnabledAPISets[apiSetName] = struct{}{}
-	}
-
-	// Accept the deprecated -enable options
-	if c.Node.EnableWalletAPI {
-		c.Node.EnabledAPISets[api.EndpointsWallet] = struct{}{}
-	}
-	if c.Node.EnableSeedAPI {
-		c.Node.EnabledAPISets[api.EndpointsWalletSeed] = struct{}{}
-	}
-	_, enableWalletAPI := c.Node.EnabledAPISets[api.EndpointsWallet]
-	_, enableWalletSeedAPI := c.Node.EnabledAPISets[api.EndpointsWalletSeed]
-	c.Node.EnableWalletAPI = c.Node.EnableWalletAPI || enableWalletAPI
-	c.Node.EnableSeedAPI = c.Node.EnableSeedAPI || enableWalletSeedAPI
-
-=======
->>>>>>> 27ff3c5e
 	if c.Node.WalletDirectory == "" {
 		c.Node.WalletDirectory = filepath.Join(c.Node.DataDirectory, "wallets")
 	} else {
@@ -420,12 +336,8 @@
 	}
 
 	// Don't open browser to load wallets if wallet apis are disabled.
-<<<<<<< HEAD
-	if _, ok := c.Node.EnabledAPISets[api.EndpointsWallet]; !ok {
-=======
 	c.Node.enabledAPISets = apiSets
 	if _, ok := c.Node.enabledAPISets[api.EndpointsWallet]; !ok {
->>>>>>> 27ff3c5e
 		c.Node.EnableGUI = false
 		c.Node.LaunchBrowser = false
 	}
@@ -525,17 +437,9 @@
 	flag.StringVar(&c.WebInterfaceCert, "web-interface-cert", c.WebInterfaceCert, "cert.pem file for web interface HTTPS. If not provided, will use cert.pem in -data-directory")
 	flag.StringVar(&c.WebInterfaceKey, "web-interface-key", c.WebInterfaceKey, "key.pem file for web interface HTTPS. If not provided, will use key.pem in -data-directory")
 	flag.BoolVar(&c.WebInterfaceHTTPS, "web-interface-https", c.WebInterfaceHTTPS, "enable HTTPS for web interface")
-<<<<<<< HEAD
-	flag.BoolVar(&c.EnableAllAPISets, "enable-all-api-sets", c.EnableAllAPISets, "Export all endpoints via web interface. Option -disable-api-set can override this.")
-	flag.BoolVar(&c.DisableAllAPISets, "disable-all-api-sets", c.DisableAllAPISets, "Forbid access to all web interface endpoints. Option -enable-api-set can override this.")
-
-	flagutil.StringSetVar(&c.EnabledAPISets, allAPISets, false, "enable-api-set", "enable API set. Options are "+api.EndpointsAll+". Multiple comma-separated values may be specified")
-	flagutil.StringSetVar(&c.DisabledAPISets, allAPISets, false, "disable-api-set", "disable API set. Options are "+api.EndpointsAll+". Multiple comma separated values may be specified")
-=======
 	flag.StringVar(&c.EnabledAPISets, "enable-api-sets", c.EnabledAPISets, "enable API set. Options are ALL, READ, STATUS, WALLET, WALLET_SEED, DEPRECATED_WALLET_SPEND. Multiple values should be separated by comma")
 	flag.StringVar(&c.DisabledAPISets, "disable-api-sets", c.DisabledAPISets, "disable API set. Options are ALL, READ, STATUS, WALLET, INSECURE_WALLET_SEED, DEPRECATED_WALLET_SPEND. Multiple values should be separated by comma")
 	flag.BoolVar(&c.EnableAllAPISets, "enable-all-api-sets", c.EnableAllAPISets, "enable all API sets, except for deprecated or insecure sets. This option is applied before -disable-api-sets.")
->>>>>>> 27ff3c5e
 
 	flag.BoolVar(&c.RPCInterface, "rpc-interface", c.RPCInterface, "enable the deprecated JSON 2.0 RPC interface")
 
@@ -588,11 +492,7 @@
 	switch configMode {
 	case "":
 	case "STANDALONE_CLIENT":
-<<<<<<< HEAD
-		c.EnabledAPISets = collections.NewStringSet(allAPISets...)
-=======
 		c.EnableAllAPISets = true
->>>>>>> 27ff3c5e
 		c.EnableGUI = true
 		c.LaunchBrowser = true
 		c.DisableCSRF = false
