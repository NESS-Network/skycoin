--- conflicted
+++ resolved
@@ -352,15 +352,12 @@
 		ReadTimeout:          c.config.Node.ReadTimeout,
 		WriteTimeout:         c.config.Node.WriteTimeout,
 		IdleTimeout:          c.config.Node.IdleTimeout,
-<<<<<<< HEAD
 		EnabledAPISets:       c.config.Node.WebInterfaceAPISets,
-=======
 		BuildInfo: readable.BuildInfo{
 			Version: c.config.Build.Version,
 			Commit:  c.config.Build.Commit,
 			Branch:  c.config.Build.Branch,
 		},
->>>>>>> 0059826f
 	}
 
 	if c.config.Node.WebInterfaceHTTPS {
