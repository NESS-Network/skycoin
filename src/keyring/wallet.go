package keyring

import (
    "encoding/hex"
    //"errors"
    "fmt"
    "github.com/skycoin/skycoin/src/coin"
    "log"
    "math/rand"
)

func ToHex(b []byte) string {
    return hex.EncodeToString(b)
}

func MustFromHex(s string) []byte {
    b, err := hex.DecodeString(s)
    if err != nil {
        log.Panic(err)
    }
    return b
}

// An Address contains a public and secret key,
type Address struct {
<<<<<<< HEAD
    Address *coin.Address
    Pubkey  *coin.PubKey
    seckey  *coin.SecKey // Keep secret
=======
	Pubkey  []byte
	Address coin.Address
	Seckey  []byte //keep secret
>>>>>>> d2ae5c4a
}

func NewAddress() Address {
    pub, sec := coin.GenerateKeyPair()
    return Address{
        Address: coin.AddressFromPubkey(pub),
        Pubkey:  pub,
<<<<<<< HEAD
        seckey:  sec,
=======
        Seckey:  sec,
        Address: a,
>>>>>>> d2ae5c4a
    }
}

/*
   genesis address
   pub: 02fa939957e9fc52140e180264e621c2576a1bfe781f88792fb315ca3d1786afb8
   sec: f2de015e7096a8b2416ea6232ea3ee2f9b928bf4672bc9801dea6ef9a0aee7a0

*/

type Wallet struct {
    Addresses []Address    //address array
    Outputs   []coin.UxOut //unspent outputs, must be refreshed
}

// Returns a random Address
func (self *Wallet) GetRandomAddress() Address {
    index := rand.Int() % len(self.Addresses)
    return self.Addresses[index]
}

// Signs a hash for a given address. nil on failure.
func (self *Wallet) Sign(address *coin.Address, msg []byte) *coin.Sig {
    for _, a := range self.Addresses {
<<<<<<< HEAD
        if a.Address.Equals(address) {
            return coin.GenerateSignature(a.seckey, msg)
=======
        if a.Address.Equals(&address) {
            return coin.GenerateSignature(a.Seckey, hash)
>>>>>>> d2ae5c4a
        }
    }
    return nil
}

// Refresh the unspent outputs for the wallet
func (self *Wallet) RefeshUnspentOutputs(bc *coin.BlockChain) {
    outputs := make([]coin.UxOut, 0)
    for _, a := range self.Addresses {
        unspentOutputs := bc.GetUnspentOutputs(a.Address)
        outputs = append(outputs, unspentOutputs...)
    }
    self.Outputs = outputs
}

// Returns the wallet's coins and coin hours balance
func (self *Wallet) Balance(bc *coin.BlockChain) (coins uint64, hours uint64) {
    self.RefeshUnspentOutputs(bc)
    t := bc.Head.Header.Time
    for _, ux := range self.Outputs {
        coins += ux.Body.Coins
        hours += ux.CoinHours(t)
    }
    return
}

/*
func (self *Wallet) NewTransaction(bc *coin.BlockChain, Address coin.Address, amt1 uint64, amt2 uint64) (coin.Transaction, error) {
	self.RefeshUnspentOutputs(bc)
	bal1, bal2 := self.Balance()

	if bal1 < amt1 {
		return coin.Transaction{}, errors.New("insufficient coin balance")
	}
	if bal2 < amt2 {
		return coin.Transaction{}, errors.New("insufficient coinhour balance")
	}

	//decide which outputs get spent

	var ti coin.TransactionInput
	ti.SigIdx = uint16(0)
	ti.UxOut = genesisWallet.Outputs[0].Hash()
	T.TI = append(T.TI, ti)

	var to coin.TransactionOutput
	to.DestinationAddress = genesisWallet.Addresses[0].Address
	to.Value1 = uint64(100*1000000 - wn*1000)
	T.TO = append(T.TO, to)

	for i := 0; i < wn; i++ {
		var to coin.TransactionOutput
		a := WA[i].GetRandom()
		to.DestinationAddress = a.Address
		to.Value1 = 1000
		to.Value2 = 1024
		T.TO = append(T.TO, to)
	}

	var sec coin.Seckey
	sec.Set(genesisAddress.Seckey)
	T.SetSig(0, sec)

}
*/

// Creates a new wallet with n addresses
func NewWallet(n int) Wallet {
    var w Wallet
    for i := 0; i < n; i++ {
        w.Addresses = append(w.Addresses, NewAddress())
    }
    return w
}

//func (self *Address) GetOutputs(bc coin.BlockChain) []coin.UxOut {
//	ux := bc.GetUnspentOutputs(*self.Address)
//	return ux
//}

//pub, sec := util.GenerateKeyPair()
//pub := MustF("02fa939957e9fc52140e180264e621c2576a1bfe781f88792fb315ca3d1786afb8")
//sec := MustF("f2de015e7096a8b2416ea6232ea3ee2f9b928bf4672bc9801dea6ef9a0aee7a0")
//fmt.Printf("sec: %s \n", ToHex(sec))
//fmt.Printf("pub: %s \n", ToHex(pub))

// Prints the balances for multiple wallets
func PrintWalletBalances(bc *coin.BlockChain, wallets []Wallet) {
    for i, w := range wallets {
        b1, b2 := w.Balance(bc)
        fmt.Printf("PWB: %v: %v %v \n", i, b1, b2)
    }

    for i, ux := range bc.Unspent {
        fmt.Printf("PWB,UX: %v: %v \n", i, ux.String())
    }
}<|MERGE_RESOLUTION|>--- conflicted
+++ resolved
@@ -23,28 +23,17 @@
 
 // An Address contains a public and secret key,
 type Address struct {
-<<<<<<< HEAD
     Address *coin.Address
-    Pubkey  *coin.PubKey
-    seckey  *coin.SecKey // Keep secret
-=======
-	Pubkey  []byte
-	Address coin.Address
-	Seckey  []byte //keep secret
->>>>>>> d2ae5c4a
+    PubKey  *coin.PubKey
+    SecKey  *coin.SecKey // Keep secret
 }
 
 func NewAddress() Address {
     pub, sec := coin.GenerateKeyPair()
     return Address{
-        Address: coin.AddressFromPubkey(pub),
-        Pubkey:  pub,
-<<<<<<< HEAD
-        seckey:  sec,
-=======
-        Seckey:  sec,
-        Address: a,
->>>>>>> d2ae5c4a
+        Address: coin.AddressFromPubKey(pub),
+        PubKey:  pub,
+        SecKey:  sec,
     }
 }
 
@@ -69,13 +58,8 @@
 // Signs a hash for a given address. nil on failure.
 func (self *Wallet) Sign(address *coin.Address, msg []byte) *coin.Sig {
     for _, a := range self.Addresses {
-<<<<<<< HEAD
         if a.Address.Equals(address) {
-            return coin.GenerateSignature(a.seckey, msg)
-=======
-        if a.Address.Equals(&address) {
-            return coin.GenerateSignature(a.Seckey, hash)
->>>>>>> d2ae5c4a
+            return coin.GenerateSignature(a.SecKey, msg)
         }
     }
     return nil
@@ -135,8 +119,8 @@
 		T.TO = append(T.TO, to)
 	}
 
-	var sec coin.Seckey
-	sec.Set(genesisAddress.Seckey)
+	var sec coin.SecKey
+	sec.Set(genesisAddress.SecKey)
 	T.SetSig(0, sec)
 
 }
