package daemon

import (
	"time"

	"github.com/skycoin/skycoin/src/cipher"
	"github.com/skycoin/skycoin/src/coin"
	"github.com/skycoin/skycoin/src/daemon/strand"
	"github.com/skycoin/skycoin/src/util/utc"
	"github.com/skycoin/skycoin/src/visor"
	"github.com/skycoin/skycoin/src/wallet"

	"fmt"

	"github.com/skycoin/skycoin/src/visor/blockdb"
	"github.com/skycoin/skycoin/src/visor/historydb"
)

// GatewayConfig configuration set of gateway.
type GatewayConfig struct {
	BufferSize      int
	EnableWalletAPI bool
}

// NewGatewayConfig create and init an GatewayConfig
func NewGatewayConfig() GatewayConfig {
	return GatewayConfig{
		BufferSize:      32,
		EnableWalletAPI: false,
	}
}

// Gateway RPC interface wrapper for daemon state
type Gateway struct {
	Config GatewayConfig
	drpc   RPC

	// Backref to Daemon
	d *Daemon
	// Backref to Visor
	v *visor.Visor
	// Requests are queued on this channel
	requests chan strand.Request
	quit     chan struct{}
}

// NewGateway create and init an Gateway instance.
func NewGateway(c GatewayConfig, d *Daemon) *Gateway {
	return &Gateway{
		Config:   c,
		drpc:     RPC{},
		d:        d,
		v:        d.Visor.v,
		requests: make(chan strand.Request, c.BufferSize),
		quit:     make(chan struct{}),
	}
}

// Shutdown closes the Gateway
func (gw *Gateway) Shutdown() {
	close(gw.quit)
}

func (gw *Gateway) strand(name string, f func()) {
	name = fmt.Sprintf("daemon.Gateway.%s", name)
	strand.Strand(logger, gw.requests, name, func() error {
		f()
		return nil
	}, gw.quit, nil)
}

// GetConnections returns a *Connections
func (gw *Gateway) GetConnections() *Connections {
	var conns *Connections
	gw.strand("GetConnections", func() {
		conns = gw.drpc.GetConnections(gw.d)
	})
	return conns
}

// GetDefaultConnections returns default connections
func (gw *Gateway) GetDefaultConnections() []string {
	var conns []string
	gw.strand("GetDefaultConnections", func() {
		conns = gw.drpc.GetDefaultConnections(gw.d)
	})
	return conns
}

// GetConnection returns a *Connection of specific address
func (gw *Gateway) GetConnection(addr string) *Connection {
	var conn *Connection
	gw.strand("GetConnection", func() {
		conn = gw.drpc.GetConnection(gw.d, addr)
	})
	return conn
}

// GetTrustConnections returns all trusted connections,
// including private and public
func (gw *Gateway) GetTrustConnections() []string {
	var conn []string
	gw.strand("GetTrustConnections", func() {
		conn = gw.drpc.GetTrustConnections(gw.d)
	})
	return conn
}

// GetExchgConnection returns all exchangeable connections,
// including private and public
func (gw *Gateway) GetExchgConnection() []string {
	var conn []string
	gw.strand("GetExchgConnection", func() {
		conn = gw.drpc.GetAllExchgConnections(gw.d)
	})
	return conn
}

/* Blockchain & Transaction status */

// GetBlockchainProgress returns a *BlockchainProgress
func (gw *Gateway) GetBlockchainProgress() (*BlockchainProgress, error) {
	var bcp *BlockchainProgress
	var err error
	gw.strand("GetBlockchainProgress", func() {
		bcp, err = gw.drpc.GetBlockchainProgress(gw.d.Visor)
	})
	return bcp, err
}

// ResendTransaction resent the transaction and return a *ResendResult
func (gw *Gateway) ResendTransaction(txn cipher.SHA256) (*ResendResult, error) {
	var result *ResendResult
	var err error
	gw.strand("ResendTransaction", func() {
		result, err = gw.drpc.ResendTransaction(gw.d.Visor, gw.d.Pool, txn)
	})
	return result, err
}

// ResendUnconfirmedTxns resents all unconfirmed transactions
func (gw *Gateway) ResendUnconfirmedTxns() (*ResendResult, error) {
	var result *ResendResult
	var err error
	gw.strand("ResendUnconfirmedTxns", func() {
		result, err = gw.drpc.ResendUnconfirmedTxns(gw.d.Visor, gw.d.Pool)
	})
	return result, err
}

// GetBlockchainMetadata returns a *visor.BlockchainMetadata
func (gw *Gateway) GetBlockchainMetadata() (*visor.BlockchainMetadata, error) {
	var bcm *visor.BlockchainMetadata
	var err error
	gw.strand("GetBlockchainMetadata", func() {
		bcm, err = gw.v.GetBlockchainMetadata()
	})
	return bcm, err
}

// GetSignedBlockByHash returns the block by hash
func (gw *Gateway) GetSignedBlockByHash(hash cipher.SHA256) (*coin.SignedBlock, error) {
	var b *coin.SignedBlock
	var err error
	gw.strand("GetSignedBlockByHash", func() {
		b, err = gw.v.GetSignedBlockByHash(hash)
	})
	return b, err
}

// GetSignedBlockBySeq returns block by seq
func (gw *Gateway) GetSignedBlockBySeq(seq uint64) (*coin.SignedBlock, error) {
	var b *coin.SignedBlock
	var err error
	gw.strand("GetSignedBlockBySeq", func() {
		b, err = gw.v.GetSignedBlockBySeq(seq)
	})
	return b, err
}

// GetBlocks returns a *visor.ReadableBlocks
func (gw *Gateway) GetBlocks(start, end uint64) (*visor.ReadableBlocks, error) {
	var blocks []coin.SignedBlock
	var err error
<<<<<<< HEAD
=======

>>>>>>> 84235e14
	gw.strand("GetBlocks", func() {
		blocks, err = gw.v.GetBlocks(start, end)
	})
	if err != nil {
		return nil, err
	}

	return visor.NewReadableBlocks(blocks)
}

// GetBlocksInDepth returns blocks in different depth
func (gw *Gateway) GetBlocksInDepth(vs []uint64) (*visor.ReadableBlocks, error) {
	blocks := []coin.SignedBlock{}
	var err error

	gw.strand("GetBlocksInDepth", func() {
		for _, n := range vs {
			var b *coin.SignedBlock
			b, err = gw.v.GetSignedBlockBySeq(n)
			if err != nil {
				err = fmt.Errorf("get block %v failed: %v", n, err)
				return
			}

			if b == nil {
				return
			}

			blocks = append(blocks, *b)
		}
	})

	if err != nil {
		return nil, err
	}

	return visor.NewReadableBlocks(blocks)
}

// GetLastBlocks get last N blocks
func (gw *Gateway) GetLastBlocks(num uint64) (*visor.ReadableBlocks, error) {
	var blocks []coin.SignedBlock
	var err error
	gw.strand("GetLastBlocks", func() {
		blocks, err = gw.v.GetLastBlocks(num)
	})
	if err != nil {
		return nil, err
	}

	return visor.NewReadableBlocks(blocks)
}

// OutputsFilter used as optional arguments in GetUnspentOutputs method
type OutputsFilter func(outputs coin.UxArray) coin.UxArray

// GetUnspentOutputs gets unspent outputs and returns the filtered results,
// Note: all filters will be executed as the pending sequence in 'AND' mode.
func (gw *Gateway) GetUnspentOutputs(filters ...OutputsFilter) (*visor.ReadableOutputSet, error) {
	// unspent outputs
	var unspentOutputs []coin.UxOut
	// unconfirmed spending outputs
	var uncfmSpendingOutputs coin.UxArray
	// unconfirmed incoming outputs
	var uncfmIncomingOutputs coin.UxArray
	var head *coin.SignedBlock
	var err error
	gw.strand("GetUnspentOutputs", func() {
		head, err = gw.v.GetHeadBlock()
		if err != nil {
			err = fmt.Errorf("v.GetHeadBlock failed: %v", err)
			return
		}

		unspentOutputs, err = gw.v.GetUnspentOutputs()
		if err != nil {
			err = fmt.Errorf("v.GetUnspentOutputs failed: %v", err)
			return
		}

		uncfmSpendingOutputs, err = gw.v.UnconfirmedSpendingOutputs()
		if err != nil {
			err = fmt.Errorf("v.UnconfirmedSpendingOutputs failed: %v", err)
			return
		}

		uncfmIncomingOutputs, err = gw.v.UnconfirmedIncomingOutputs()
		if err != nil {
			err = fmt.Errorf("v.UnconfirmedIncomingOutputs failed: %v", err)
			return
		}
	})

	if err != nil {
		return nil, err
	}

	for _, flt := range filters {
		unspentOutputs = flt(unspentOutputs)
		uncfmSpendingOutputs = flt(uncfmSpendingOutputs)
		uncfmIncomingOutputs = flt(uncfmIncomingOutputs)
	}

	outputSet := visor.ReadableOutputSet{}
	outputSet.HeadOutputs, err = visor.NewReadableOutputs(head.Time(), unspentOutputs)
	if err != nil {
		return nil, err
	}

	outputSet.OutgoingOutputs, err = visor.NewReadableOutputs(head.Time(), uncfmSpendingOutputs)
	if err != nil {
		return nil, err
	}

	outputSet.IncomingOutputs, err = visor.NewReadableOutputs(head.Time(), uncfmIncomingOutputs)
	if err != nil {
		return nil, err
	}

	return &outputSet, nil
}

// FbyAddressesNotIncluded filters the unspent outputs that are not owned by the addresses
func FbyAddressesNotIncluded(addrs []string) OutputsFilter {
	return func(outputs coin.UxArray) coin.UxArray {
		addrMatch := coin.UxArray{}
		addrMap := MakeSearchMap(addrs)

		for _, u := range outputs {
			if _, ok := addrMap[u.Body.Address.String()]; !ok {
				addrMatch = append(addrMatch, u)
			}
		}
		return addrMatch
	}
}

// FbyAddresses filters the unspent outputs that owned by the addresses
func FbyAddresses(addrs []string) OutputsFilter {
	return func(outputs coin.UxArray) coin.UxArray {
		addrMatch := coin.UxArray{}
		addrMap := MakeSearchMap(addrs)

		for _, u := range outputs {
			if _, ok := addrMap[u.Body.Address.String()]; ok {
				addrMatch = append(addrMatch, u)
			}
		}
		return addrMatch
	}
}

// FbyHashes filters the unspent outputs that have hashes matched.
func FbyHashes(hashes []string) OutputsFilter {
	return func(outputs coin.UxArray) coin.UxArray {
		hsMatch := coin.UxArray{}
		hsMap := MakeSearchMap(hashes)

		for _, u := range outputs {
			if _, ok := hsMap[u.Hash().Hex()]; ok {
				hsMatch = append(hsMatch, u)
			}
		}
		return hsMatch
	}
}

// MakeSearchMap returns a search indexed map for use in filters
func MakeSearchMap(addrs []string) map[string]struct{} {
	addrMap := make(map[string]struct{})
	for _, addr := range addrs {
		addrMap[addr] = struct{}{}
	}

	return addrMap
}

// GetTransaction returns transaction by txid
func (gw *Gateway) GetTransaction(txid cipher.SHA256) (tx *visor.Transaction, err error) {
	gw.strand("GetTransaction", func() {
		tx, err = gw.v.GetTransaction(txid)
	})
	return
}

// TransactionResult represents transaction result
type TransactionResult struct {
	Status      visor.TransactionStatus   `json:"status"`
	Time        uint64                    `json:"time"`
	Transaction visor.ReadableTransaction `json:"txn"`
}

// NewTransactionResult converts Transaction to TransactionResult
func NewTransactionResult(tx *visor.Transaction) (*TransactionResult, error) {
	if tx == nil {
		return nil, nil
	}

	rbTx, err := visor.NewReadableTransaction(tx)
	if err != nil {
		return nil, err
	}

	return &TransactionResult{
		Transaction: *rbTx,
		Status:      tx.Status,
		Time:        tx.Time,
	}, nil
}

// TransactionResults array of transaction results
type TransactionResults struct {
	Txns []TransactionResult `json:"txns"`
}

// NewTransactionResults converts []Transaction to []TransactionResults
func NewTransactionResults(txs []visor.Transaction) (*TransactionResults, error) {
	txRlts := make([]TransactionResult, 0, len(txs))
	for _, tx := range txs {
		rbTx, err := visor.NewReadableTransaction(&tx)
		if err != nil {
			return nil, err
		}

		txRlts = append(txRlts, TransactionResult{
			Transaction: *rbTx,
			Status:      tx.Status,
			Time:        tx.Time,
		})
	}

	return &TransactionResults{
		Txns: txRlts,
	}, nil
}

// GetTransactionResult gets transaction result by txid.
func (gw *Gateway) GetTransactionResult(txid cipher.SHA256) (*TransactionResult, error) {
	var tx *visor.Transaction
	var err error
	gw.strand("GetTransactionResult", func() {
		tx, err = gw.v.GetTransaction(txid)
	})

	if err != nil {
		return nil, err
	}

	return NewTransactionResult(tx)
}

// InjectBroadcastTransaction injects and broadcasts a transaction
func (gw *Gateway) InjectBroadcastTransaction(txn coin.Transaction) error {
	var err error
	gw.strand("InjectBroadcastTransaction", func() {
		err = gw.d.Visor.InjectBroadcastTransaction(txn, gw.d.Pool)
	})
	return err
}

// GetAddressTxns returns a *TransactionResults
func (gw *Gateway) GetAddressTxns(a cipher.Address) (*TransactionResults, error) {
	var txs []visor.Transaction
	var err error

	gw.strand("GetAddressesTxns", func() {
		txs, err = gw.v.GetAddressTxns(a)
	})

	if err != nil {
		return nil, err
	}

	return NewTransactionResults(txs)
}

// GetTransactions returns transactions filtered by zero or more visor.TxFilter
func (gw *Gateway) GetTransactions(flts ...visor.TxFilter) ([]visor.Transaction, error) {
	var txns []visor.Transaction
	var err error
	gw.strand("GetTransactions", func() {
		txns, err = gw.v.GetTransactions(flts...)
	})
	return txns, err
}

// GetUxOutByID gets UxOut by hash id.
func (gw *Gateway) GetUxOutByID(id cipher.SHA256) (*historydb.UxOut, error) {
	var uxout *historydb.UxOut
	var err error
	gw.strand("GetUxOutByID", func() {
		uxout, err = gw.v.GetUxOutByID(id)
	})
	return uxout, err
}

// GetAddrUxOuts gets all the address affected UxOuts.
func (gw *Gateway) GetAddrUxOuts(addresses []cipher.Address) ([]*historydb.UxOut, error) {
	var (
		uxOuts []*historydb.UxOut
		err    error
	)

	for _, addr := range addresses {
		result, e := gw.v.GetAddrUxOuts(addr)

		if e != nil {
			err = e
			continue
		}

		uxOuts = append(uxOuts, result...)
	}

	return uxOuts, err
}

// GetTimeNow returns the current Unix time
func (gw *Gateway) GetTimeNow() uint64 {
	return uint64(utc.UnixNow())
}

// GetAllUnconfirmedTxns returns all unconfirmed transactions
func (gw *Gateway) GetAllUnconfirmedTxns() ([]visor.UnconfirmedTxn, error) {
	var txns []visor.UnconfirmedTxn
	var err error
	gw.strand("GetAllUnconfirmedTxns", func() {
		txns, err = gw.v.GetAllUnconfirmedTxns()
	})
	return txns, err
}

// GetUnconfirmedTxns returns addresses related unconfirmed transactions
func (gw *Gateway) GetUnconfirmedTxns(addrs []cipher.Address) ([]visor.UnconfirmedTxn, error) {
	var txns []visor.UnconfirmedTxn
	var err error
	gw.strand("GetUnconfirmedTxns", func() {
		txns, err = gw.v.GetUnconfirmedTxns(visor.ToAddresses(addrs))
	})
	return txns, err
}

// GetUnspent returns the unspent pool
func (gw *Gateway) GetUnspent() blockdb.UnspentPool {
	var unspent blockdb.UnspentPool
	gw.strand("GetUnspent", func() {
		unspent = gw.v.Blockchain.Unspent()
	})
	return unspent
}

// Spend spends coins from given wallet and broadcast it,
// set password as nil if wallet is not encrypted, otherwise the password must be provied.
// return transaction or error.
func (gw *Gateway) Spend(wltID string, password []byte, coins uint64, dest cipher.Address) (*coin.Transaction, error) {
	if !gw.Config.EnableWalletAPI {
		return nil, wallet.ErrWalletAPIDisabled
	}

	var tx *coin.Transaction
	var err error
	gw.strand("Spend", func() {
		// Get all addresses from the wallet
		var addrs []cipher.Address
		addrs, err = gw.v.Wallets.GetAddresses(wltID)
		if err != nil {
			logger.WithError(err).Error("Wallet.GetAddresses failed")
			return
		}

		// Get unspent outputs, while checking that there are no unconfirmed outputs
		var auxs coin.AddressUxOuts
		auxs, err = gw.getUnspentsForSpending(addrs)
		if err != nil {
			if err != wallet.ErrSpendingUnconfirmed {
				logger.WithError(err).Error("getUnspentsForSpending failed")
			}
			return
		}

		var head *coin.SignedBlock
		head, err = gw.v.GetHeadBlock()
		if err != nil {
			logger.Errorf("GetHeadBlock failed: %v", err)
			return
		}

		// Create and sign transaction
		tx, err = gw.v.Wallets.CreateAndSignTransaction(wltID, password, auxs, head.Time(), coins, dest)
		if err != nil {
			logger.Errorf("Create transaction failed: %v", err)
			return
		}

		// Inject transaction
		err = gw.d.Visor.InjectBroadcastTransaction(*tx, gw.d.Pool)
		if err != nil {
			logger.Errorf("Inject transaction failed: %v", err)
			return
		}
	})

	return tx, err
}

// CreateTransaction creates a transaction based upon parameters in wallet.CreateTransactionParams
func (gw *Gateway) CreateTransaction(params wallet.CreateTransactionParams) (*coin.Transaction, []wallet.UxBalance, error) {
	if !gw.Config.EnableWalletAPI {
		return nil, nil, wallet.ErrWalletAPIDisabled
	}

	var txn *coin.Transaction
	var inputs []wallet.UxBalance
	var err error

	gw.strand("CreateTransaction", func() {
		// Use selected addresses or get all addresses from the wallet
		addrs := params.Wallet.Addresses
		if len(addrs) == 0 {
			addrs, err = gw.v.Wallets.GetAddresses(params.Wallet.ID)
			if err != nil {
				logger.WithError(err).Error("Wallet.GetAddresses failed")
				return
			}
		}

		// Get unspent outputs, while checking that there are no unconfirmed outputs
		var auxs coin.AddressUxOuts
		auxs, err = gw.getUnspentsForSpending(addrs)
		if err != nil {
			if err != wallet.ErrSpendingUnconfirmed {
				logger.WithError(err).Error("getUnspentsForSpending failed")
			}
			return
		}

		var head *coin.SignedBlock
		head, err = gw.v.GetHeadBlock()
		if err != nil {
			logger.WithError(err).Error("GetHeadBlock failed")
			return
		}

		// Create and sign transaction
		txn, inputs, err = gw.v.Wallets.CreateAndSignTransactionAdvanced(params, auxs, head.Time())
		if err != nil {
			logger.WithError(err).Error("CreateAndSignTransactionAdvanced failed")
			return
		}

		// The wallet can create transactions that would not pass all validation, such as the decimal restriction,
		// because the wallet is not aware of visor-level constraints.
		// Check that the transaction is valid before returning it to the caller.
		err = gw.v.VerifySingleTxnAllConstraints(txn)
		if err != nil {
			logger.WithError(err).Error("Created transaction violates transaction constraints")
			return
		}
	})

	if err != nil {
		return nil, nil, err
	}

	return txn, inputs, err
}

// getUnspentsForSpending returns the unspent outputs for a set of addresses,
// but returns an error if any of the unspents are in the unconfirmed outputs pool
func (gw *Gateway) getUnspentsForSpending(addrs []cipher.Address) (coin.AddressUxOuts, error) {
	auxs, err := gw.v.UnconfirmedSpendsOfAddresses(addrs)
	if err != nil {
		err = fmt.Errorf("UnconfirmedSpendsOfAddresses failed: %v", err)
		return nil, err
	}

	// Check that this is not trying to spend unconfirmed outputs
	if len(auxs) > 0 {
		return nil, wallet.ErrSpendingUnconfirmed
	}

	auxs, err = gw.v.GetUnspentsOfAddrs(addrs)
	if err != nil {
		err = fmt.Errorf("GetUnspentsOfAddrs failed: %v", err)
		return nil, err
	}

	return auxs, nil
}

// CreateWallet creates wallet
func (gw *Gateway) CreateWallet(wltName string, options wallet.Options) (*wallet.Wallet, error) {
	if !gw.Config.EnableWalletAPI {
		return nil, wallet.ErrWalletAPIDisabled
	}

	var wlt *wallet.Wallet
	var err error
	gw.strand("CreateWallet", func() {
		wlt, err = gw.v.Wallets.CreateWallet(wltName, options, gw.v)
	})
	return wlt, err
}

// EncryptWallet encrypts the wallet
func (gw *Gateway) EncryptWallet(wltName string, password []byte) (*wallet.Wallet, error) {
	if !gw.Config.EnableWalletAPI {
		return nil, wallet.ErrWalletAPIDisabled
	}

	var err error
	var w *wallet.Wallet
	gw.strand("EncryptWallet", func() {
		w, err = gw.v.Wallets.EncryptWallet(wltName, password)
	})
	return w, err
}

// DecryptWallet decrypts wallet
func (gw *Gateway) DecryptWallet(wltID string, password []byte) (*wallet.Wallet, error) {
	if !gw.Config.EnableWalletAPI {
		return nil, wallet.ErrWalletAPIDisabled
	}

	var err error
	var w *wallet.Wallet
	gw.strand("DecryptWallet", func() {
		w, err = gw.v.Wallets.DecryptWallet(wltID, password)
	})
	return w, err
}

// GetWalletBalance returns balance pair of specific wallet
func (gw *Gateway) GetWalletBalance(wltID string) (wallet.BalancePair, error) {
	if !gw.Config.EnableWalletAPI {
		return wallet.BalancePair{}, wallet.ErrWalletAPIDisabled
	}

	var balances []wallet.BalancePair
	var err error
	gw.strand("GetWalletBalance", func() {
		var addrs []cipher.Address
		addrs, err = gw.v.Wallets.GetAddresses(wltID)
		if err != nil {
			return
		}

		balances, err = gw.v.GetBalanceOfAddrs(addrs)
	})

	if err != nil {
		return wallet.BalancePair{}, err
	}

	var balance wallet.BalancePair
	for _, bp := range balances {
		balance.Confirmed, err = balance.Confirmed.Add(bp.Confirmed)
		if err != nil {
			return wallet.BalancePair{}, err
		}
		balance.Predicted, err = balance.Predicted.Add(bp.Predicted)
		if err != nil {
			return wallet.BalancePair{}, err
		}
	}

	return balance, nil
}

// GetBalanceOfAddrs gets balance of given addresses
func (gw *Gateway) GetBalanceOfAddrs(addrs []cipher.Address) ([]wallet.BalancePair, error) {
	var bps []wallet.BalancePair
	var err error
	gw.strand("GetBalanceOfAddrs", func() {
		bps, err = gw.v.GetBalanceOfAddrs(addrs)
	})

	return bps, err
}

// GetWalletDir returns path for storing wallet files
func (gw *Gateway) GetWalletDir() (string, error) {
	if !gw.Config.EnableWalletAPI {
		return "", wallet.ErrWalletAPIDisabled
	}
	return gw.v.Config.WalletDirectory, nil
}

// NewAddresses generate addresses in given wallet
func (gw *Gateway) NewAddresses(wltID string, password []byte, n uint64) ([]cipher.Address, error) {
	if !gw.Config.EnableWalletAPI {
		return nil, wallet.ErrWalletAPIDisabled
	}

	var addrs []cipher.Address
	var err error
	gw.strand("NewAddresses", func() {
		addrs, err = gw.v.Wallets.NewAddresses(wltID, password, n)
	})
	return addrs, err
}

// UpdateWalletLabel updates the label of wallet
func (gw *Gateway) UpdateWalletLabel(wltID, label string) error {
	if !gw.Config.EnableWalletAPI {
		return wallet.ErrWalletAPIDisabled
	}

	var err error
	gw.strand("UpdateWalletLabel", func() {
		err = gw.v.Wallets.UpdateWalletLabel(wltID, label)
	})
	return err
}

// GetWallet returns wallet by id
func (gw *Gateway) GetWallet(wltID string) (*wallet.Wallet, error) {
	if !gw.Config.EnableWalletAPI {
		return nil, wallet.ErrWalletAPIDisabled
	}

	var w *wallet.Wallet
	var err error
	gw.strand("GetWallet", func() {
		w, err = gw.v.Wallets.GetWallet(wltID)
	})
	return w, err
}

// GetWallets returns wallets
func (gw *Gateway) GetWallets() (wallet.Wallets, error) {
	if !gw.Config.EnableWalletAPI {
		return nil, wallet.ErrWalletAPIDisabled
	}

	var w wallet.Wallets
	var err error
	gw.strand("GetWallets", func() {
		w, err = gw.v.Wallets.GetWallets()
	})
	return w, err
}

// GetWalletUnconfirmedTxns returns all unconfirmed transactions in given wallet
func (gw *Gateway) GetWalletUnconfirmedTxns(wltID string) ([]visor.UnconfirmedTxn, error) {
	if !gw.Config.EnableWalletAPI {
		return nil, wallet.ErrWalletAPIDisabled
	}

	var txns []visor.UnconfirmedTxn
	var err error
	gw.strand("GetWalletUnconfirmedTxns", func() {
		var addrs []cipher.Address
		addrs, err = gw.v.Wallets.GetAddresses(wltID)
		if err != nil {
			return
		}

		txns, err = gw.v.GetUnconfirmedTxns(visor.ToAddresses(addrs))
	})

	return txns, err
}

// ReloadWallets reloads all wallets
func (gw *Gateway) ReloadWallets() error {
	if !gw.Config.EnableWalletAPI {
		return wallet.ErrWalletAPIDisabled
	}

	var err error
	gw.strand("ReloadWallets", func() {
		err = gw.v.Wallets.ReloadWallets()
	})
	return err
}

// UnloadWallet removes wallet of given id from memory.
func (gw *Gateway) UnloadWallet(id string) error {
	if !gw.Config.EnableWalletAPI {
		return wallet.ErrWalletAPIDisabled
	}

	gw.strand("UnloadWallet", func() {
		gw.v.Wallets.Remove(id)
	})

	return nil
}

// GetWalletSeed returns seed of wallet of given id,
// returns wallet.ErrWalletNotEncrypted if the wallet is not encrypted.
func (gw *Gateway) GetWalletSeed(id string, password []byte) (string, error) {
	if !gw.Config.EnableWalletAPI {
		return "", wallet.ErrWalletAPIDisabled
	}

	var seed string
	var err error
	gw.strand("GetWalletSeed", func() {
		seed, err = gw.v.Wallets.GetWalletSeed(id, password)
	})
	return seed, err
}

// IsWalletAPIEnabled returns if all wallet related apis are disabled
func (gw *Gateway) IsWalletAPIEnabled() bool {
	return gw.Config.EnableWalletAPI
}

// GetBuildInfo returns node build info.
func (gw *Gateway) GetBuildInfo() visor.BuildInfo {
	var bi visor.BuildInfo
	gw.strand("GetBuildInfo", func() {
		bi = gw.v.Config.BuildInfo
	})
	return bi
}

// GetRichlist returns rich list as desc order.
func (gw *Gateway) GetRichlist(includeDistribution bool) (visor.Richlist, error) {
	rbOuts, err := gw.GetUnspentOutputs()
	if err != nil {
		return nil, err
	}

	allAccounts, err := rbOuts.AggregateUnspentOutputs()
	if err != nil {
		return nil, err
	}

	lockedAddrs := visor.GetLockedDistributionAddresses()
	addrsMap := make(map[string]struct{}, len(lockedAddrs))
	for _, a := range lockedAddrs {
		addrsMap[a] = struct{}{}
	}

	richlist, err := visor.NewRichlist(allAccounts, addrsMap)
	if err != nil {
		return nil, err
	}

	if !includeDistribution {
		unlockedAddrs := visor.GetUnlockedDistributionAddresses()
		for _, a := range unlockedAddrs {
			addrsMap[a] = struct{}{}
		}
		richlist = richlist.FilterAddresses(addrsMap)
	}

	return richlist, nil
}

// GetAddressCount returns count number of unique address with uxouts > 0.
func (gw *Gateway) GetAddressCount() (uint64, error) {
	rbOuts, err := gw.GetUnspentOutputs()
	if err != nil {
		return 0, err
	}

	allAccounts, err := rbOuts.AggregateUnspentOutputs()
	if err != nil {
		return 0, err
	}

	return uint64(len(allAccounts)), nil
}

// Health is returned by the /health endpoint
type Health struct {
	BlockchainMetadata *visor.BlockchainMetadata
	Version            visor.BuildInfo
	OpenConnections    int
	Uptime             time.Duration
}

// GetHealth returns statistics about the running node
func (gw *Gateway) GetHealth() (*Health, error) {
	var health *Health
	var err error
	gw.strand("GetHealth", func() {
		var metadata *visor.BlockchainMetadata
		metadata, err = gw.v.GetBlockchainMetadata()
		if err != nil {
			return
		}

		conns := gw.drpc.GetConnections(gw.d)

		health = &Health{
			BlockchainMetadata: metadata,
			Version:            gw.v.Config.BuildInfo,
			OpenConnections:    len(conns.Connections),
			Uptime:             time.Since(gw.v.StartedAt),
		}
	})

	return health, err
}<|MERGE_RESOLUTION|>--- conflicted
+++ resolved
@@ -182,10 +182,7 @@
 func (gw *Gateway) GetBlocks(start, end uint64) (*visor.ReadableBlocks, error) {
 	var blocks []coin.SignedBlock
 	var err error
-<<<<<<< HEAD
-=======
-
->>>>>>> 84235e14
+
 	gw.strand("GetBlocks", func() {
 		blocks, err = gw.v.GetBlocks(start, end)
 	})
