--- conflicted
+++ resolved
@@ -453,7 +453,6 @@
 	h := SumSHA256(randBytes(t, 256))
 	sig, err := SignHash(h, s)
 	require.NoError(t, err)
-<<<<<<< HEAD
 	require.NotEqual(t, sig, Sig{})
 	require.NoError(t, ChkSig(a, h, sig))
 	require.NoError(t, VerifySignature(p, sig, h))
@@ -473,27 +472,6 @@
 	sig := MustSignHash(h, s)
 	require.NotEqual(t, sig, Sig{})
 	require.NoError(t, ChkSig(a, h, sig))
-=======
-	require.NotEqual(t, sig, Sig{})
-	require.NoError(t, ChkSig(a, h, sig))
-	require.NoError(t, VerifySignature(p, sig, h))
-
-	p2, err := PubKeyFromSig(sig, h)
-	require.NoError(t, err)
-	require.Equal(t, p, p2)
-
-	_, err = SignHash(h, SecKey{})
-	require.Equal(t, errors.New("Invalid secret key"), err)
-}
-
-func TestMustSignHash(t *testing.T) {
-	p, s := GenerateKeyPair()
-	a := AddressFromPubKey(p)
-	h := SumSHA256(randBytes(t, 256))
-	sig := MustSignHash(h, s)
-	require.NotEqual(t, sig, Sig{})
-	require.NoError(t, ChkSig(a, h, sig))
->>>>>>> fd565fbb
 
 	require.Panics(t, func() {
 		MustSignHash(h, SecKey{})
@@ -507,11 +485,7 @@
 	require.Equal(t, p2, p)
 
 	_, err = PubKeyFromSecKey(SecKey{})
-<<<<<<< HEAD
-	require.Equal(t, errors.New("PubKeyFromSecKey, attempt to load null seckey, unsafe"), err)
-=======
 	require.Equal(t, errors.New("Cannot convert null SecKey to PubKey"), err)
->>>>>>> fd565fbb
 }
 
 func TestMustPubKeyFromSecKey(t *testing.T) {
@@ -529,8 +503,6 @@
 	require.NoError(t, err)
 	_, err = PubKeyFromSig(Sig{}, h)
 	require.Error(t, err)
-<<<<<<< HEAD
-=======
 }
 
 func TestMustPubKeyFromSig(t *testing.T) {
@@ -543,7 +515,6 @@
 	require.Panics(t, func() {
 		_ = MustPubKeyFromSig(Sig{}, h)
 	})
->>>>>>> fd565fbb
 }
 
 func TestVerifySignature(t *testing.T) {
@@ -581,11 +552,7 @@
 	require.NoError(t, s.Verify())
 
 	_, _, err := GenerateDeterministicKeyPair(nil)
-<<<<<<< HEAD
 	require.Equal(t, errors.New("Seed input is empty"), err)
-=======
-	require.Equal(t, errors.New("seed input is empty"), err)
->>>>>>> fd565fbb
 
 	require.Panics(t, func() {
 		MustGenerateDeterministicKeyPair(nil)
@@ -605,11 +572,7 @@
 	require.Equal(t, keys, keys2)
 
 	_, err = GenerateDeterministicKeyPairs(nil, 1)
-<<<<<<< HEAD
 	require.Equal(t, errors.New("Seed input is empty"), err)
-=======
-	require.Equal(t, errors.New("seed input is empty"), err)
->>>>>>> fd565fbb
 
 	require.Panics(t, func() {
 		MustGenerateDeterministicKeyPairs(nil, 1)
@@ -632,11 +595,7 @@
 	require.Equal(t, keys, keys2)
 
 	_, _, err = GenerateDeterministicKeyPairsSeed(nil, 4)
-<<<<<<< HEAD
 	require.Equal(t, errors.New("Seed input is empty"), err)
-=======
-	require.Equal(t, errors.New("seed input is empty"), err)
->>>>>>> fd565fbb
 
 	require.Panics(t, func() {
 		MustGenerateDeterministicKeyPairsSeed(nil, 4)
@@ -658,11 +617,7 @@
 	require.Equal(t, s, s2)
 
 	_, _, _, err = DeterministicKeyPairIterator(nil)
-<<<<<<< HEAD
 	require.Equal(t, errors.New("Seed input is empty"), err)
-=======
-	require.Equal(t, errors.New("seed input is empty"), err)
->>>>>>> fd565fbb
 
 	require.Panics(t, func() {
 		MustDeterministicKeyPairIterator(nil)
