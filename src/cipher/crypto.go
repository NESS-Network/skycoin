package cipher

import (
	"bytes"
	"crypto/sha256"
	"encoding/hex"
	"errors"
	"fmt"
	"hash"
	"log"
	"time"

	"github.com/skycoin/skycoin/src/cipher/ripemd160"
	"github.com/skycoin/skycoin/src/cipher/secp256k1-go"
	skyerrors "github.com/skycoin/skycoin/src/util/errors"
)

var (
	// DebugLevel1 debug level one
	DebugLevel1 = true //checks for extremely unlikely conditions (10e-40)
	// DebugLevel2 debug level two
	DebugLevel2 = true //enable checks for impossible conditions

	// ErrInvalidLengthPubKey  Invalid public key length
	ErrInvalidLengthPubKey = errors.New("Invalid public key length")
	// ErrPubKeyFromNullSecKey PubKeyFromSecKey, attempt to load null seckey, unsafe
	ErrPubKeyFromNullSecKey = errors.New("PubKeyFromSecKey, attempt to load null seckey, unsafe")
	// ErrPubKeyFromBadSecKey  PubKeyFromSecKey, pubkey recovery failed. Function
	ErrPubKeyFromBadSecKey = errors.New("PubKeyFromSecKey, pubkey recovery failed. Function " +
		"assumes seckey is valid. Check seckey")
	// ErrInvalidLengthSecKey Invalid secret key length
	ErrInvalidLengthSecKey = errors.New("Invalid secret key length")
	// ErrECHDInvalidPubKey   ECDH invalid pubkey input
	ErrECHDInvalidPubKey = errors.New("ECDH invalid pubkey input")
	// ErrECHDInvalidSecKey   ECDH invalid seckey input
	ErrECHDInvalidSecKey = errors.New("ECDH invalid seckey input")
	// ErrInvalidLengthSig    Invalid signature length
	ErrInvalidLengthSig = errors.New("Invalid signature length")
	// ErrInvalidPubKey       Invalid public key
	ErrInvalidPubKey = errors.New("Invalid public key")
	// ErrInvalidSecKey       Invalid public key
	ErrInvalidSecKey = errors.New("Invalid secret key")
	// ErrInvalidSigForPubKey Invalig sig: PubKey recovery failed
	ErrInvalidSigForPubKey = errors.New("Invalig sig: PubKey recovery failed")
	// ErrInvalidSecKeyHex    Invalid SecKey: not valid hex
	ErrInvalidSecKeyHex = errors.New("Invalid SecKey: not valid hex")
	// ErrInvalidAddressForSig Invalid sig: address does not match output address
	ErrInvalidAddressForSig = errors.New("Invalid sig: address does not match output address")
	// ErrInvalidHashForSig   Signature invalid for hash
	ErrInvalidHashForSig = errors.New("Signature invalid for hash")
	// ErrPubKeyRecoverMismatch Recovered pubkey does not match pubkey
	ErrPubKeyRecoverMismatch = errors.New("Recovered pubkey does not match pubkey")
	// ErrInvalidSigInvalidPubKey VerifySignature, secp256k1.VerifyPubkey failed
	ErrInvalidSigInvalidPubKey = errors.New("VerifySignature, secp256k1.VerifyPubkey failed")
	// ErrInvalidSigValidity  VerifySignature, VerifySignatureValidity failed
	ErrInvalidSigValidity = errors.New("VerifySignature, VerifySignatureValidity failed")
	// ErrInvalidSigForMessage Invalid signature for this message
	ErrInvalidSigForMessage = errors.New("Invalid signature for this message")
	// ErrInvalidSecKyVerification Seckey secp256k1 verification failed
	ErrInvalidSecKyVerification = errors.New("Seckey verification failed")
	// ErrNullPubKeyFromSecKey Impossible error, TestSecKey, nil pubkey recovered
	ErrNullPubKeyFromSecKey = errors.New("impossible error, TestSecKey, nil pubkey recovered")
	// ErrInvalidDerivedPubKeyFromSecKey impossible error, TestSecKey, Derived Pubkey verification failed
	ErrInvalidDerivedPubKeyFromSecKey = errors.New("impossible error, TestSecKey, Derived Pubkey verification failed")
	// ErrInvalidPubKeyFromHash Recovered pubkey does not match signed hash
	ErrInvalidPubKeyFromHash = errors.New("Recovered pubkey does not match signed hash")
	// ErrPubKeyFromSecKeyMissmatch impossible error TestSecKey, pubkey does not match recovered pubkey
	ErrPubKeyFromSecKeyMissmatch = errors.New("impossible error TestSecKey, pubkey does not match recovered pubkey")
)

// PubKey public key
type PubKey [33]byte

// PubKeySlice PubKey slice
type PubKeySlice []PubKey

// Len returns length for sorting
func (slice PubKeySlice) Len() int {
	return len(slice)
}

// Less for sorting
func (slice PubKeySlice) Less(i, j int) bool {
	return bytes.Compare(slice[i][:], slice[j][:]) < 0
}

// Swap for sorting
func (slice PubKeySlice) Swap(i, j int) {
	slice[i], slice[j] = slice[j], slice[i]
}

// RandByte returns rand N bytes
func RandByte(n int) []byte {
	return secp256k1.RandByte(n)
}

// NewPubKey converts []byte to a PubKey. Panics is []byte is not the exact size
func NewPubKey(b []byte) PubKey {
	p := PubKey{}
	if len(b) != len(p) {
<<<<<<< HEAD
		err := skyerrors.NewValueError(ErrInvalidLengthPubKey, "b", b)
=======
		err := NewValueError(ErrInvalidLengthPubKey, "b", b)
>>>>>>> e294d85d
		log.Print(err)
		panic(err)
	}
	copy(p[:], b[:])
	return p
}

// MustPubKeyFromHex decodes a hex encoded PubKey, or panics
func MustPubKeyFromHex(s string) PubKey {
	b, err := hex.DecodeString(s)
	if err != nil {
		log.Panic(err)
	}
	return NewPubKey(b)
}

// PubKeyFromHex generates PubKey from hex string
func PubKeyFromHex(s string) (PubKey, error) {
	b, err := hex.DecodeString(s)
	if err != nil {
		return PubKey{}, ErrInvalidPubKey
	}
	if len(b) != len(PubKey{}) {
		return PubKey{}, ErrInvalidLengthPubKey
	}
	return NewPubKey(b), nil
}

// PubKeyFromSecKey recovers the public key for a secret key
func PubKeyFromSecKey(seckey SecKey) PubKey {
	if seckey == (SecKey{}) {
<<<<<<< HEAD
		err := skyerrors.NewValueError(ErrPubKeyFromNullSecKey, "seckey", seckey)
=======
		err := NewValueError(ErrPubKeyFromNullSecKey, "seckey", seckey)
>>>>>>> e294d85d
		log.Print(err)
		panic(err)
	}
	b := secp256k1.PubkeyFromSeckey(seckey[:])
	if b == nil {
<<<<<<< HEAD
		err := skyerrors.NewValueError(ErrPubKeyFromBadSecKey, "seckey", seckey)
=======
		err := NewValueError(ErrPubKeyFromBadSecKey, "seckey", seckey)
>>>>>>> e294d85d
		log.Print(err)
		panic(err)
	}
	return NewPubKey(b)
}

// PubKeyFromSig recovers the public key from a signed hash
func PubKeyFromSig(sig Sig, hash SHA256) (PubKey, error) {
	rawPubKey := secp256k1.RecoverPubkey(hash[:], sig[:])
	if rawPubKey == nil {
		return PubKey{}, ErrInvalidSigForPubKey
	}
	return NewPubKey(rawPubKey), nil
}

// Verify attempts to determine if pubkey is valid. Returns nil on success
func (pk PubKey) Verify() error {
	if secp256k1.VerifyPubkey(pk[:]) != 1 {
		return ErrInvalidPubKey
	}
	return nil
}

// Hex returns a hex encoded PubKey string
func (pk PubKey) Hex() string {
	return hex.EncodeToString(pk[:])
}

// ToAddressHash returns the public key as ripemd160(sha256(sha256(key)))
func (pk *PubKey) ToAddressHash() Ripemd160 {
	r1 := SumSHA256(pk[:])
	r2 := SumSHA256(r1[:])
	return HashRipemd160(r2[:])
}

// SecKey secret key
type SecKey [32]byte

// NewSecKey converts []byte to a SecKey. Panics is []byte is not the exact size
func NewSecKey(b []byte) SecKey {
	p := SecKey{}
	if len(b) != len(p) {
<<<<<<< HEAD
		err := skyerrors.NewValueError(ErrInvalidLengthSecKey, "b", b)
=======
		err := NewValueError(ErrInvalidLengthSecKey, "b", b)
>>>>>>> e294d85d
		log.Print(err)
		panic(err)
	}
	copy(p[:], b[:])
	return p
}

// MustSecKeyFromHex decodes a hex encoded SecKey, or panics
func MustSecKeyFromHex(s string) SecKey {
	b, err := hex.DecodeString(s)
	if err != nil {
		log.Panic(err)
	}
	return NewSecKey(b)
}

// SecKeyFromHex decodes a hex encoded SecKey, or panics
func SecKeyFromHex(s string) (SecKey, error) {
	b, err := hex.DecodeString(s)
	if err != nil {
		return SecKey{}, ErrInvalidSecKeyHex
	}
	if len(b) != 32 {
		return SecKey{}, ErrInvalidLengthSecKey
	}
	return NewSecKey(b), nil
}

// Verify attempts to determine if SecKey is valid. Returns nil on success.
// If DebugLevel2, will do additional sanity checking
func (sk SecKey) Verify() error {
	if secp256k1.VerifySeckey(sk[:]) != 1 {
		return ErrInvalidSecKey
	}
	if DebugLevel2 {
		err := TestSecKey(sk)
		if err != nil {
			log.Panic("DebugLevel2, WARNING CRYPTO ARMAGEDDON")
		}
	}
	return nil
}

// Hex returns a hex encoded SecKey string
func (sk SecKey) Hex() string {
	return hex.EncodeToString(sk[:])
}

//ECDH generates a shared secret
// A: pub1,sec1
// B: pub2,sec2
// person A sends their public key pub1
// person B sends an emphameral pubkey pub2
// person A computes cipher.ECDH(pub2, sec1)
// person B computes cipher.ECDH(pub1, sec2)
// cipher.ECDH(pub2, sec1) equals cipher.ECDH(pub1, sec2)
// This is their shared secret
func ECDH(pub PubKey, sec SecKey) []byte {

	if err := pub.Verify(); err != nil {
<<<<<<< HEAD
		err := skyerrors.NewValueError(ErrECHDInvalidPubKey, "pub", pub)
=======
		err := NewValueError(ErrECHDInvalidPubKey, "pub", pub)
>>>>>>> e294d85d
		log.Print(err)
		panic(err)
	}

	// WARNING: This calls TestSecKey if DebugLevel2 is set to true.
	// TestSecKey is extremely slow and will kill performance if ECDH is called frequently
	if err := sec.Verify(); err != nil {
<<<<<<< HEAD
		err := skyerrors.NewValueError(ErrECHDInvalidSecKey, "sec", sec)
=======
		err := NewValueError(ErrECHDInvalidSecKey, "sec", sec)
>>>>>>> e294d85d
		log.Print(err)
		panic(err)
	}

	buff := secp256k1.ECDH(pub[:], sec[:])
	ret := SumSHA256(buff) //hash this so they cant screw up
	return ret[:]

}

// Sig signature
type Sig [64 + 1]byte //64 byte signature with 1 byte for key recovery

// NewSig converts []byte to a Sig. Panics is []byte is not the exact size
func NewSig(b []byte) Sig {
	s := Sig{}
	if len(b) != len(s) {
<<<<<<< HEAD
		err := skyerrors.NewValueError(ErrInvalidLengthSig, "b", b)
=======
		err := NewValueError(ErrInvalidLengthSig, "b", b)
>>>>>>> e294d85d
		log.Print(err)
		panic(err)
	}
	copy(s[:], b[:])
	return s
}

// MustSigFromHex decodes a hex-encoded Sig, panicing if invalid
func MustSigFromHex(s string) Sig {
	b, err := hex.DecodeString(s)
	if err != nil {
		log.Panic(err)
	}
	if len(b) != 65 {
<<<<<<< HEAD
		err := skyerrors.NewValueError(ErrInvalidLengthSig, "s", s)
=======
		err := NewValueError(ErrInvalidLengthSig, "s", s)
>>>>>>> e294d85d
		log.Print(err)
		panic(err)
	}
	return NewSig(b)
}

// SigFromHex generates signature from hex string
func SigFromHex(s string) (Sig, error) {
	b, err := hex.DecodeString(s)
	if err != nil {
		return Sig{}, err
	}
	if len(b) != 65 {
		return Sig{}, ErrInvalidLengthSig
	}
	return NewSig(b), nil
}

// Hex converts signature to hex string
func (s Sig) Hex() string {
	return hex.EncodeToString(s[:])
}

// SignHash sign hash
func SignHash(hash SHA256, sec SecKey) Sig {
	sig := NewSig(secp256k1.Sign(hash[:], sec[:]))

	if DebugLevel2 || DebugLevel1 { //!!! Guard against coin loss
		pubkey, err := PubKeyFromSig(sig, hash)
		if err != nil {
			log.Panic("SignHash, error: pubkey from sig recovery failure")
		}
		if VerifySignature(pubkey, sig, hash) != nil {
			log.Panic("SignHash, error: secp256k1.Sign returned non-null " +
				"invalid non-null signature")
		}
		if ChkSig(AddressFromPubKey(pubkey), hash, sig) != nil {
			log.Panic("SignHash error: ChkSig failed for signature")
		}
	}
	return sig
}

// ChkSig checks whether PubKey corresponding to address hash signed hash
// - recovers the PubKey from sig and hash
// - fail if PubKey cannot be be recovered
// - computes the address from the PubKey
// - fail if recovered address does not match PubKey hash
// - verify that signature is valid for hash for PubKey
func ChkSig(address Address, hash SHA256, sig Sig) error {
	rawPubKey := secp256k1.RecoverPubkey(hash[:], sig[:])
	if rawPubKey == nil {
		return ErrInvalidSigForPubKey
	}
	if address != AddressFromPubKey(NewPubKey(rawPubKey)) {
		return ErrInvalidAddressForSig
	}
	if secp256k1.VerifySignature(hash[:], sig[:], rawPubKey[:]) != 1 {
		return ErrInvalidHashForSig
	}
	return nil
}

// VerifySignedHash this only checks that the signature can be converted to a public key
// Since there is no pubkey or address argument, it cannot check that the
// signature is valid in that context.
func VerifySignedHash(sig Sig, hash SHA256) error {
	rawPubKey := secp256k1.RecoverPubkey(hash[:], sig[:])
	if rawPubKey == nil {
		return ErrInvalidSigForPubKey
	}
	if secp256k1.VerifySignature(hash[:], sig[:], rawPubKey) != 1 {
		// If this occurs, secp256k1 is bugged
		log.Printf("Recovered public key is not valid for signed hash")
		return ErrInvalidHashForSig
	}
	return nil
}

// VerifySignature verifies that hash was signed by PubKey
func VerifySignature(pubkey PubKey, sig Sig, hash SHA256) error {
	pubkeyRec, err := PubKeyFromSig(sig, hash) //recovered pubkey
	if err != nil {
		return ErrInvalidSigForPubKey
	}
	if pubkeyRec != pubkey {
		return ErrPubKeyRecoverMismatch
	}
	if secp256k1.VerifyPubkey(pubkey[:]) != 1 {
		if DebugLevel2 {
			if secp256k1.VerifySignature(hash[:], sig[:], pubkey[:]) == 1 {
				log.Panic("VerifySignature warning, ")
			}
		}
		return ErrInvalidSigInvalidPubKey
	}
	if secp256k1.VerifySignatureValidity(sig[:]) != 1 {
		return ErrInvalidSigValidity
	}
	if secp256k1.VerifySignature(hash[:], sig[:], pubkey[:]) != 1 {
		return ErrInvalidSigForMessage
	}
	return nil
}

// GenerateKeyPair creates key pair
func GenerateKeyPair() (PubKey, SecKey) {
	public, secret := secp256k1.GenerateKeyPair()

	if DebugLevel1 {
		if TestSecKey(NewSecKey(secret)) != nil {
			log.Panic("DebugLevel1, GenerateKeyPair, generated private key " +
				"failed TestSecKey")
		}
	}

	return NewPubKey(public), NewSecKey(secret)
}

// GenerateDeterministicKeyPair generates deterministic key pair
func GenerateDeterministicKeyPair(seed []byte) (PubKey, SecKey) {
	public, secret := secp256k1.GenerateDeterministicKeyPair(seed)

	if DebugLevel1 {

		if TestSecKey(NewSecKey(secret)) != nil {
			log.Panic("DebugLevel1, GenerateDeterministicKeyPair, " +
				"seckey invalid, failed TestSecKey")
		}
		if TestSecKey(NewSecKey(secret)) != nil {
			log.Panic("DebugLevel1, GenerateDeterministicKeyPair, " +
				"generated private key failed TestSecKey")
		}
		if PubKeyFromSecKey(NewSecKey(secret)) != NewPubKey(public) {
			//s1 := NewSecKey(secret).Hex()
			//s2 := NewPubKey(public).Hex()
			//s3 := PubKeyFromSecKey(NewSecKey(secret)).Hex()
			//log.Printf("sec= %s, pub= %s recpub= %s \n", s1,s2, s3 )
			log.Panic("DebugLevel1, GenerateDeterministicKeyPair, " +
				"public key does not match private key")
		}
	}
	return NewPubKey(public), NewSecKey(secret)
}

// DeterministicKeyPairIterator takes SHA256 value, returns a new
// SHA256 value and publickey and private key. Apply multiple times
// feeding the SHA256 value back into generate sequence of keys
func DeterministicKeyPairIterator(seed []byte) ([]byte, PubKey, SecKey) {
	hash, public, secret := secp256k1.DeterministicKeyPairIterator(seed)
	if DebugLevel1 {
		if TestSecKey(NewSecKey(secret)) != nil {
			log.Panic("DebugLevel1, GenerateDeterministicKeyPair, " +
				"generated private key failed TestSecKey")
		}
		if PubKeyFromSecKey(NewSecKey(secret)) != NewPubKey(public) {
			log.Panic("DebugLevel1, GenerateDeterministicKeyPair, " +
				"public key does not match private key")
		}
	}
	return hash, NewPubKey(public), NewSecKey(secret)
}

// GenerateDeterministicKeyPairs returns sequence of n private keys from initial seed
func GenerateDeterministicKeyPairs(seed []byte, n int) []SecKey {
	var keys []SecKey
	var seckey SecKey
	for i := 0; i < n; i++ {
		seed, _, seckey = DeterministicKeyPairIterator(seed)
		keys = append(keys, seckey)
	}
	return keys
}

// GenerateDeterministicKeyPairsSeed returns sequence of n private keys from initial seed, and return the new seed
func GenerateDeterministicKeyPairsSeed(seed []byte, n int) ([]byte, []SecKey) {
	var keys []SecKey
	var seckey SecKey
	for i := 0; i < n; i++ {
		seed, _, seckey = DeterministicKeyPairIterator(seed)
		keys = append(keys, seckey)
	}
	return seed, keys
}

// TestSecKey test seckey hash
func TestSecKey(seckey SecKey) error {
	hash := SumSHA256([]byte(time.Now().String()))
	return TestSecKeyHash(seckey, hash)
}

// TestSecKeyHash performs a series of tests to determine if a seckey is valid.
// All generated keys and keys loaded from disc must pass the TestSecKey suite.
// TestPrivKey returns error if a key fails any test in the test suite.
func TestSecKeyHash(seckey SecKey, hash SHA256) error {
	//check seckey with verify
	if secp256k1.VerifySeckey(seckey[:]) != 1 {
		return ErrInvalidSecKyVerification
	}

	//check pubkey recovery
	pubkey := PubKeyFromSecKey(seckey)
	if pubkey == (PubKey{}) {
		return ErrNullPubKeyFromSecKey
	}
	//verify recovered pubkey
	if secp256k1.VerifyPubkey(pubkey[:]) != 1 {
		return ErrInvalidDerivedPubKeyFromSecKey
	}

	//check signature production
	sig := SignHash(hash, seckey)
	pubkey2, err := PubKeyFromSig(sig, hash)
	if err != nil {
		return fmt.Errorf("PubKeyFromSig failed: %v", err)
	}
	if pubkey != pubkey2 {
		return ErrInvalidPubKeyFromHash
	}

	//check pubkey recovered from sig
	recoveredPubkey, err := PubKeyFromSig(sig, hash)
	if err != nil {
		return fmt.Errorf("impossible error, TestSecKey, pubkey recovery from signature failed: %v", err)
	}
	if pubkey != recoveredPubkey {
		return ErrPubKeyFromSecKeyMissmatch
	}

	//verify produced signature
	err = VerifySignature(pubkey, sig, hash)
	if err != nil {
		return fmt.Errorf("impossible error, TestSecKey, verify signature failed for sig: %v", err)
	}

	//verify ChkSig
	addr := AddressFromPubKey(pubkey)
	err = ChkSig(addr, hash, sig)
	if err != nil {
		return fmt.Errorf("impossible error TestSecKey, ChkSig Failed, should not get this far: %v", err)
	}

	//verify VerifySignedHash
	err = VerifySignedHash(sig, hash)
	if err != nil {
		return fmt.Errorf("VerifySignedHash failed: %v", err)
	}

	return nil
}

func init() {
	ripemd160HashPool = make(chan hash.Hash, ripemd160HashPoolSize)
	for i := 0; i < ripemd160HashPoolSize; i++ {
		ripemd160HashPool <- ripemd160.New()
	}

	sha256HashPool = make(chan hash.Hash, sha256HashPoolSize)
	for i := 0; i < sha256HashPoolSize; i++ {
		sha256HashPool <- sha256.New()
	}

	// Do not allow program to start if crypto tests fail
	_, seckey := GenerateKeyPair()
	if err := TestSecKey(seckey); err != nil {
		log.Fatalf("CRYPTOGRAPHIC INTEGRITY CHECK FAILED: TERMINATING PROGRAM TO PROTECT COINS: %v", err)
	}
}<|MERGE_RESOLUTION|>--- conflicted
+++ resolved
@@ -12,7 +12,6 @@
 
 	"github.com/skycoin/skycoin/src/cipher/ripemd160"
 	"github.com/skycoin/skycoin/src/cipher/secp256k1-go"
-	skyerrors "github.com/skycoin/skycoin/src/util/errors"
 )
 
 var (
@@ -98,11 +97,7 @@
 func NewPubKey(b []byte) PubKey {
 	p := PubKey{}
 	if len(b) != len(p) {
-<<<<<<< HEAD
-		err := skyerrors.NewValueError(ErrInvalidLengthPubKey, "b", b)
-=======
 		err := NewValueError(ErrInvalidLengthPubKey, "b", b)
->>>>>>> e294d85d
 		log.Print(err)
 		panic(err)
 	}
@@ -134,21 +129,13 @@
 // PubKeyFromSecKey recovers the public key for a secret key
 func PubKeyFromSecKey(seckey SecKey) PubKey {
 	if seckey == (SecKey{}) {
-<<<<<<< HEAD
-		err := skyerrors.NewValueError(ErrPubKeyFromNullSecKey, "seckey", seckey)
-=======
 		err := NewValueError(ErrPubKeyFromNullSecKey, "seckey", seckey)
->>>>>>> e294d85d
 		log.Print(err)
 		panic(err)
 	}
 	b := secp256k1.PubkeyFromSeckey(seckey[:])
 	if b == nil {
-<<<<<<< HEAD
-		err := skyerrors.NewValueError(ErrPubKeyFromBadSecKey, "seckey", seckey)
-=======
 		err := NewValueError(ErrPubKeyFromBadSecKey, "seckey", seckey)
->>>>>>> e294d85d
 		log.Print(err)
 		panic(err)
 	}
@@ -191,11 +178,7 @@
 func NewSecKey(b []byte) SecKey {
 	p := SecKey{}
 	if len(b) != len(p) {
-<<<<<<< HEAD
-		err := skyerrors.NewValueError(ErrInvalidLengthSecKey, "b", b)
-=======
 		err := NewValueError(ErrInvalidLengthSecKey, "b", b)
->>>>>>> e294d85d
 		log.Print(err)
 		panic(err)
 	}
@@ -256,11 +239,7 @@
 func ECDH(pub PubKey, sec SecKey) []byte {
 
 	if err := pub.Verify(); err != nil {
-<<<<<<< HEAD
-		err := skyerrors.NewValueError(ErrECHDInvalidPubKey, "pub", pub)
-=======
 		err := NewValueError(ErrECHDInvalidPubKey, "pub", pub)
->>>>>>> e294d85d
 		log.Print(err)
 		panic(err)
 	}
@@ -268,11 +247,7 @@
 	// WARNING: This calls TestSecKey if DebugLevel2 is set to true.
 	// TestSecKey is extremely slow and will kill performance if ECDH is called frequently
 	if err := sec.Verify(); err != nil {
-<<<<<<< HEAD
-		err := skyerrors.NewValueError(ErrECHDInvalidSecKey, "sec", sec)
-=======
 		err := NewValueError(ErrECHDInvalidSecKey, "sec", sec)
->>>>>>> e294d85d
 		log.Print(err)
 		panic(err)
 	}
@@ -290,11 +265,7 @@
 func NewSig(b []byte) Sig {
 	s := Sig{}
 	if len(b) != len(s) {
-<<<<<<< HEAD
-		err := skyerrors.NewValueError(ErrInvalidLengthSig, "b", b)
-=======
 		err := NewValueError(ErrInvalidLengthSig, "b", b)
->>>>>>> e294d85d
 		log.Print(err)
 		panic(err)
 	}
@@ -309,11 +280,7 @@
 		log.Panic(err)
 	}
 	if len(b) != 65 {
-<<<<<<< HEAD
-		err := skyerrors.NewValueError(ErrInvalidLengthSig, "s", s)
-=======
 		err := NewValueError(ErrInvalidLengthSig, "s", s)
->>>>>>> e294d85d
 		log.Print(err)
 		panic(err)
 	}
