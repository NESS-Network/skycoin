# Changelog
All notable changes to this project will be documented in this file.

The format is based on [Keep a Changelog](http://keepachangelog.com/en/1.0.0/)
and this project adheres to [Semantic Versioning](http://semver.org/spec/v2.0.0.html).

## [Unreleased]

### Added

- Add `-disable-header-check` flag to disable host/origin/referer header checks for the node APIs and add `header_check_enabled` parameter in `/health` endpoint.
- Add CLI `checkDBDecoding` command to verify the `skyencoder`-generated binary decoders match the reflect-based decoder
- Add `unsigned` option to `POST /api/v1/wallet/transaction` to create unsigned transactions from a wallet
- Add `POST /api/v2/wallet/transaction/sign` to sign an unsigned transaction with a wallet
- Add `unsigned` option to `POST /api/v2/transaction/verify` for verifying an unsigned transaction
<<<<<<< HEAD
- Add `POST /api/v2/transaction` to create an unsigned transaction from addresses or unspent outputs without a wallet
=======
- Add `-max-inc-msg-len` and `-max-out-msg-len` options to control the size of incoming and outgoing wire messages
>>>>>>> b782780e

### Fixed

- Return v2-style error for disabled endpoints
- #2172 Fix electron build failure for linux system
- Don't send messages that exceed the configured 256kB limit, which caused peers to disconnect from the sender

### Changed

- Duplicate wallets in the wallets folder will prevent the application from starting
- An empty wallet in the wallets folder will prevent the application from starting
- Use [`skyencoder`](https://github.com/skycoin/skyencoder)-generated binary encoders/decoders for network and database data, instead of the reflect-based encoders/decoders in `cipher/encoder`.
<<<<<<< HEAD
- Add `/api/v1/resendUnconfirmedTxns` to the `WALLET` API set
- In `POST /api/v1/wallet/transaction`, moved `wallet` parameters to the top level of the object
=======
- Incoming wire message size limit increased to 1024kB
- Clients restrict the maximum number of blocks they will send in a `GiveBlocksMessage` to 20
>>>>>>> b782780e

### Removed

- `/api/v1/explorer/address` endpoint (use `GET /api/v1/transactions?verbose=1` instead). See https://github.com/skycoin/skycoin/blob/develop/src/api/README.md#migrating-from--api-v1-explorer-address
- The unversioned REST API (the `-enable-unversioned-api` is removed, prefix your API requests with `/api/v1` if they don't have an `/api/vx` prefix already). See https://github.com/skycoin/skycoin/blob/develop/src/api/README.md#migrating-from-the-unversioned-api
- JSON-RPC 2.0 interface (this is no longer used by the CLI tool, and the REST API supports everything the JSON-RPC 2.0 API does). See https://github.com/skycoin/skycoin/blob/develop/src/api/README.md#migrating-from-the-jsonrpc-api
- `/api/v1/wallet/spend` endpoint (use `POST /api/v1/wallet/transaction` followed by `POST /api/v1/injectTransaction` instead). See https://github.com/skycoin/skycoin/blob/develop/src/api/README.md#migrating-from--api-v1-spend

## [0.25.1] - 2019-02-08

### Added

- Add CLI `addressTransactions` command
- Add `/api/v2/wallet/seed/verify` to verify if seed is a valid bip39 mnemonic seed
- Filter transactions in the History view in the UI

### Fixed

- `/api/v1/health` will return correct build info when running Docker containers based on `skycoin/skycoin` mainnet image.
- #2083, Windows desktop wallet sometimes shows "Error#1" on start

### Changed

- Extend URI specification to allow plain addresses (i.e. without a `skycoin:` prefix)
- Switch `skycoin-cli` from `urfave/cli` to `spf13/cobra`.
  Now all options of a cli command must only use `--` prefix instead of a mix of `--` and `-` prefixes.
  `-` prefix is only allowed when using shorthand notation.
- Use an optimized `base58` library for faster address decoding and encoding.

### Removed

- Remove libskycoin source code. Migrated to https://github.com/skycoin/libskycoin

## [0.25.0] - 2018-12-19

### Upcoming deprecated method removal notice

In the v0.26.0 these features and functions will be removed.  If you have a need for any of these features, let us know.

- JSON-RPC 2.0 interface (this is no longer used by the CLI tool, and the REST API supports everything the JSON-RPC 2.0 API does). See https://github.com/skycoin/skycoin/blob/develop/src/api/README.md#migrating-from-the-jsonrpc-api
- `/api/v1/wallet/spend` endpoint (use `POST /api/v1/wallet/transaction` followed by `POST /api/v1/injectTransaction` instead). See https://github.com/skycoin/skycoin/blob/develop/src/api/README.md#migrating-from--api-v1-spend
- The unversioned REST API (the `-enable-unversioned-api` option will be removed, prefix your API requests with `/api/v1`). See https://github.com/skycoin/skycoin/blob/develop/src/api/README.md#migrating-from-the-unversioned-api
- `/api/v1/explorer/address` endpoint (use `GET /api/v1/transactions?verbose=1` instead). See https://github.com/skycoin/skycoin/blob/develop/src/api/README.md#migrating-from--api-v1-explorer-address

### Notice

Nodes v0.23.0 and earlier will not be able to connect to v0.25.0 due to a change in the introduction packet message.

Nodes v0.24.1 and earlier will not be able to connect to v0.26.0 due to a similar change.

Make sure to upgrade to v0.25.0 so that your node will continue to connect once v0.26.0 is released.

### Added

- Add `-csv` option to `cli send` and `cli createRawTransaction`, which will send coins to multiple addresses defined in a csv file
- Add `-disable-default-peers` option to disable the default hardcoded peers and mark all cached peers as untrusted
- Add `-custom-peers-file` to load peers from disk. This peers file is a newline separate list of `ip:port` strings
- Add `user_agent`, `coin`, `csrf_enabled`, `csp_enabled`, `wallet_api_enabled`, `unversioned_api_enabled`, `gui_enabled` and `json_rpc_enabled`, `coinhour_burn_factor` configuration settings and `started_at` timestamp to the `/api/v1/health` endpoint response
- Add `verbose` flag to `/api/v1/block`, `/api/v1/blocks`, `/api/v1/last_blocks`, `/api/v1/pendingTxs`, `/api/v1/transaction`, `/api/v1/transactions`, `/api/v1/wallet/transactions` to return verbose block data, which includes the address, coins, hours and calculcated_hours of the block's transaction's inputs
- Add `encoded` flag to `/api/v1/transaction` to return an encoded transaction
- Add `-http-prof-host` option to choose the HTTP profiler's bind hostname (defaults to `localhost:6060`)
- Add `-enable-api-sets`, `-disable-api-sets`, `-enable-all-api-sets` options to choose which sets of API endpoints to enable. Options are `READ`, `STATUS`, `TXN`, `WALLET`, `PROMETHEUS`, `INSECURE_WALLET_SEED`, `DEPRECATED_WALLET_SPEND`. Multiple values must be comma separated.
- `/api/v1/wallet/spend` is deprecated and requires `-enable-api-set=DEPRECATED_WALLET_SPEND` to enable it. Use `/api/v1/wallet/transaction` and `/api/v1/injectTransaction` instead.
- Add `-host-whitelist` option to specify alternate allowed hosts when communicating with the API bound to a localhost interface
- Add the head block header to the response of `GET /api/v1/outputs`
- Add `"ux_hash"` to block headers in API responses
- Database verification will only be performed once when upgrading to the next version. Verification will not be performed on subsequent upgrades unless necessary. To force verification, use `-verify-db=true`. Note that it is unsafe to downgrade the skycoin node without erasing the database first.
- Add `seqs` parameter to `/api/v1/blocks` to query multiple blocks by sequences
- Add `/api/v2/wallet/recover` to recover an encrypted wallet by providing the seed
- Add HTTP Basic Auth options `-web-interface-username` and `-web-interface-password`. Auth is only available when using `-web-interface-https` unless `-web-interface-plaintext-auth` is also used.
- Go application metrics exported at `/api/v2/metrics` (API set `PROMETHEUS`) in Prometheus format
- Add `/api/v2/wallet/recover` to recover an encrypted wallet by providing the seed
- Add `fiberAddressGen` CLI command to generate distribution addresses for fiber coins
- Coinhour burn factor when creating transactions can be configured at runtime with `USER_BURN_FACTOR` envvar
- Max transaction size when creating transactions can be configured at runtime with `USER_MAX_TXN_SIZE` envvar
- Max decimals allowed when creating transactions can be configured at runtime with `USER_MAX_DECIMALS` envvar
- Daemon configured builds will be available on the [releases](https://github.com/skycoin/skycoin/releases) page. The builds available for previous versions are configured for desktop client use.
- `skycoin-cli` builds will be available on the [releases](https://github.com/skycoin/skycoin/releases) page.
- A user agent string is sent in the wire protocol's introduction packet
- `-max-connections` option to control total max connections
- `/api/v1/network/disconnect` to disconnect a peer
- Complete support for `cipher` package in `libskycoin` C API.
- Add `coin`, `wallet`, `util/droplet` and `util/fee` methods as part of `libskycoin` C API
- Add `make update-golden-files` to `Makefile`
- Add CLI `richlist` command
- Add `util/droplet` and `util/fee` API's as part of `libskycoin`
- Implement SWIG interfaces in order to generate client libraries for multiple programming languages

### Fixed

- Fix hanging process caused when the p2p listener port is already in use
- Fix exit status of CLI tool when wallet file cannot be loaded
- Fix `calculated_hours` and `fee` in `/api/v1/explorer/address` responses
- Fix `calculated_hours` and `fee` in `/api/v2/transaction/verify` responses for confirmed transactions
- `/api/v1/blocks` and `/api/v1/last_blocks` return `500` instead of `400` on database errors
- `POST /api/v1/wallet` returns `500` instead of `400` for internal errors
- Fix unspent output hashes in the `cli decodeRawTransaction` result
- `POST /api/v1/wallet/newAddress` and `POST /api/v1/wallet/spend` will correctly fail if the wallet is not encrypted but a password is provided
- Return `503` error for `/api/v1/injectTransaction` for all message broadcast failures (note that it is still possible for broadcast to fail but no error to be returned, in certain conditions)
- Fixed autogenerated HTTPS certs. Certs are now self-signed ECDSA certs, valid for 10 years, valid for localhost and all public interfaces found on the machine. The default cert and key are renamed from cert.pem, key.pem to skycoind.cert, skycoind.key
- `/api/v1/resendUnconfirmedTxns` will return `503 Service Unavailable` is no connections are available for broadcast
- #1979, Fix header check to allow `localhost:6420`

### Changed

- Add blockchain pubkey in introduction message, it would close the connection if the pubkey is not matched, but would accept it if pubkey is not provided.
- CLI tool uses the REST API instead of the deprecated webrpc API to communicate with the node
- `cli status` return value is now the response from `GET /api/v1/health`, which changes some fields
- `/api/v1/network/` endpoints will return an empty array for array values instead of `null`
- `/api/v1/blocks` will return an empty array for `"blocks"` instead of `null`
- `/api/v1/blockchain/progress` will return an empty array for `"peers"` instead of `null`
- `go run cmd/skycoin/skycoin.go` will have exit status 1 on failure and exit status 2 on panic
- The deprecated JSON 2.0 RPC interface is disabled by default for all run modes, since it is no longer needed for the CLI tool
- Remove `"unknown"` from the `"status"` field in responses from `/api/v1/explorer/address`, `/api/v1/transaction`, `/api/v1/transactions`
- `cli decodeRawTransaction` output format changed, see the [CLI README](./src/cli/README.md)
- `/api/v1/wallet/spend` is deprecated, disabled by default and requires `-enable-api-sets=DEPRECATED_WALLET_SPEND` to enable it. Use `/api/v1/wallet/transaction` and `/api/v1/injectTransaction` instead.
- Invalid password in `/api/v1/wallet` requests now return `400` instead of `401`
- Replace `cmd/address_gen/` and `cmd/address_gen2` with `go run cmd/cli/cli.go addressGen`
- `cli addressGen` arguments have changed
- `cli generateWallet` renamed to `cli walletCreate`
- `cli generateAddresses` renamed to `cli walletAddAddresses`
- `/api/v1/explorer/address` is deprecated in favor of `/api/v1/transactions?verbose=1`
- `/api/v1/balance`, `/api/v1/transactions`, `/api/v1/outputs` and `/api/v1/blocks` accept the `POST` method so that large request bodies can be sent to the server, which would not fit in a `GET` query string
- Send new `DISC` disconnect packet to peer before disconnecting
- `/api/v1/health` `"open_connections"` value now includes incoming connections. Added `"outgoing_connections"` and `"incoming_connections"` fields to separate the two.
- `run.sh` is now `run-client.sh` and a new `run-daemon.sh` script is added for running in server daemon mode
- `/api/v1/network/connection*` connection object's field `"introduced"` replaced with field `"state"` which may have the values `"pending"`, `"connected"` or `"introduced"`
- `/api/v1/network/connection*` field `"is_trusted_peer"` added to connection object to indicate if the peer is in the hardcoded list of default peers
- `/api/v1/network/connection*` field `"connected_at"`, `"unconfirmed_burn_factor"` and `"unconfirmed_max_transaction_size"` added to connection object
- `/api/v1/network/connections` now includes incoming connections. Filters are added to query connections by state and direction
- `/api/v1/resendUnconfirmedTxns` is now a `POST` method, previously was a `GET` method
- Transactions that violation soft constraints will propagate through the network
- Node will send more peers before disconnecting due to a full peer list
- Refactor CSRF to use HMAC tokens.
- Add transaction verification parameters to the `GET /health` response

### Removed

- Remove `USE_CSRF` envvar from the CLI tool. It uses the REST API client now, which will automatically detect CSRF as needed, so no additional configuration is necessary.  Operators may still wish to disable CSRF on their remote node to reduce request overhead.
- Remove `-enable-wallet-api` and `-enable-seed-api` in place of including `WALLET` and `INSECURE_WALLET_SEED` in `-enable-api-sets`.
- Copies of the source code removed from release builds due to build artifact size

## [0.24.1] - 2018-07-30

### Added

- Add Content-Security-Policy header to http responses

### Fixed

- Fix portable browser version opening to blank page

### Changed

- Increase visor db timeout to 5000 `ms`
- Change `InitTransaction` to accept parameters for distributing genesis coin to distribution wallets

### Removed

## [0.24.0] - 2018-07-06

### Added

- Minimum go version is go1.10
- Add environment variable `DATA_DIR` in CLI
- `USE_CSRF` environment variable for CLI, if the remote node has CSRF enabled (CSRF is enabled by default, use `-disable-csrf` to disable)
- `cli showConfig` command to echo the cli's configuration back to the user
- Option to generate 12/24 word seed when creating new wallet
- libskycoin 0.0.1 released with bindings for cipher/address, cipher/hash, cipher/crypto, cli/create_rawtx
- Add `-version` flag to show node version
- Add transaction verification step to "Send" page
- Add more details about transaction in transaction history
- Add advanced spend UI
- Add CLI `encryptWallet` command
- Add CLI `decryptWallet` command
- Add CLI `showSeed` command
- Add `password` argument to the CLI commands of `addPrivateKey`, `createRawTransaction`, `generateAddresses`, `generateWallet`, `send`
- Support for decoding map values in cipher binary encoder
- Expose known block height of peer in brand new `height` field added in responses of `GET /api/v1/network/connections` API endpoints
- `-verify-db` option (default true), will verify the database integrity during startup and exit if a problem is found
- `-reset-corrupt-db` option (default false) will verify the database integrity during startup and reset the db if a problem is found
- `GET /explorer/address`: add `fee` to transaction objects and `calculated_hours` to transaction inputs
- Test data generator and test suite for verification of alternative `cipher` implementations
- Begin `/api/v2` API endpoints. These endpoints are in beta and subject to change.
- Add `POST /api/v2/transaction/verify` API endpoint
- Add `POST /api/v2/address/verify` API endpoint
- Add `ignore_unconfirmed` option to `POST /api/v1/wallet/transaction` to allow transactions to be created or spent even if there are unspent outputs in the unconfirmed pool.
- Add `uxouts` to `POST /api/v1/wallet/transaction`, to allow specific unspent outputs to be used in a transaction.
- Add Dockerfile in docker/images/dev-cli to build a docker image suitable for development.
- Coin creator tool, `cmd/newcoin`, to quickly bootstrap a new fiber coin
- Add Dockerfile in `docker/images/dev-dind` to build a docker in docker image based on skycoindev-cli.

### Fixed

- Reduce connection disconnects, improves syncing
- Fix #1171, update CLI to support wallet encryption
- Use `bolt.Tx` correctly for read operations
- Docker images for `arm32v5` and `ar32v7` architectures by using busybox as base in docker/images/mainnet/Dockerfile and docker/images/mainnet/hooks/

### Changed

- JSON 2.0 RPC interface (used by the CLI tool) is now served on the same host interface as the REST API, port `6420`. The additional listener has been removed.
- CLI's `RPC_ADDR` environment variable must now start with a scheme e.g. `http://127.0.0.1:6420`, previously it did not use a scheme.
- API response will be gzip compressed if client sends request with 'Accept-Encoding' contains 'gzip' in the header.
- `GET /api/v1/wallet/balance` and `GET /api/v1/balance` now return an address balance list as well.
- API endpoints are prefixed with `/api/v1/`. API endpoints without the `/api/v1/` prefix are deprecated but can be enabled with `-enable-unversioned-api`. Please migrate to use `/api/v1/` prefix in URLs.
- Enable message protocol upgrade
- `change_address` is no longer required in `POST /api/v1/wallet/transaction`. If not provided, `change_address` will default to one of the addresses being spent from.
- In `POST /api/v1/wallet/transaction`, for `auto` type `share` mode requests, if extra coinhours remain after applying the `share_factor` but change cannot be made due to insufficient coins, the `share_factor` will switch to `1.0`.
- Support automatic port allocation of the API interface by specifying port 0
- The web interface / API port is randomly allocated for the precompiled standalone client and electron client released on the website.
  If you are using the CLI tool or another API client to communicate with the standalone client, use `-web-interface-port=6420` to continue using port 6420.
  If the program is run from source (e.g. `go run`, `run.sh`, `make run`) there is no change, the API will still be on port 6420.
- Change number of outgoing connections to 8 from 16
- Transaction history shows transactions between own addresses
- Client will only maintain one connection to the default hardcoded peers, instead of all of them

### Removed

- Remove `-rpc-interface-addr`, `-rpc-interface-port` options.  The RPC interface is now on default port `6420` with the REST API.
- Remove `-rpc-thread-num` option
- Remove `-connect-to` option
- Remove `-print-web-interface-address` option
- Remove support for go1.9

## [0.23.0] - 2018-04-22

### Added

- Add wallet setup wizard
- Add wallet encryption, using chacha20+poly1305 for encryption and authentication and scrypt for key derivation. Encrypted data is stored in the wallet file in a `"secrets"` metadata field
- Add `GET /health` endpoint
- Add `POST /wallet/transaction` API endpoint, creates a transaction, allowing control of spending address and multiple destinations
- Add `POST /wallet/encrypt` API endpoint, encrypts wallet and returns encrypted wallet without sensitive data
- Add `POST /wallet/decrypt` API endpoint, decrypts wallet and returns decrypted wallet without sensitive data
- Add `POST /wallet/seed` API endpoint, returns the seed of an encrypted wallet. Unencrypted wallets will not expose their seeds over the API. Requires `-enable-seed-api` option
- `-enable-seed-api` option to enable `POST /wallet/seed`
- Add `"size"` to block API response data (affects `GET /block`, `GET /blocks` and `GET /last_blocks`)
- Write [specification for skycoin URIs](https://github.com/skycoin/skycoin#uri-specification) (based upon bip21)

### Fixed

- #1309, Float imprecision error in frontend malformed some spend amounts, preventing the spend
- Fix one aspect of sync stalling caused by a 5-second blocking channel write by switching it to a non-blocking write, decreasing timeouts and increasing buffer sizes

### Changed

- `GET /wallet` API endpoint, remove sensitive data from the response, and fix the data format to be the same as `POST /wallet/create`
- `GET /wallets` API endpoint, remove sensitive data from the response
- `POST /wallet/create` API endpoint, add `encrypt(bool)` and `password` argument
- `POST /wallet/newAddress` API endpoint, add `password` argument
- `POST /wallet/spend` API endpoint, add `password` argument
- Change `-disable-wallet-api` to `-enable-wallet-api`, and disable the wallet API by default
- `-launch-browser` is set to false by default
- A default wallet will not be created on startup if there is no wallet. Instead, the wallet setup wizard will run
- Replace [op/go-logging](https://github.com/op/go-logging) with [logrus](https://github.com/sirupsen/logrus)
- Disable JSON-RPC 2.0 interface when running the application with `run.sh` and electron
- Whitespace will be trimmed from the seed string by the frontend client before creating or loading a wallet
- Notify the user when their wallets have unconfirmed transactions
- Return an error when providing a transaction that spends to the null address in `POST /injectTransaction`
- Change accepted `-log-level` values to `debug`, `info`, `warn`, `error`, `fatal` and `panic` (previously were `debug`, `info`, `notice`, `warning`, `error` and `critical`)
- Default log level is `info`

### Removed

- Remove `"seed"`, `"lastSeed"` and `"secret_key"` in address entries from wallet API responses. A wallet's seed can be accessed through `POST /wallet/seed` only if the wallet is encrypted and the node is run with `-enable-seed-api`
- Remove unused `-logtogui` and `-logbufsize` options

## [0.22.0] - 2018-03-20

### Added

- go1.10 support
- Add Dockerfile
- Add libskycoin C API wrapper
- New wallet UI
- Notify the user when a new version is available
- CLI and GUI integration tests against a stable and live blockchain
- #877, Add `-disable-wallet-api` CLI option
- HTTP API client
- `/richlist` API method, returns top n address balances
- `/addresscount` API method, returns the number of addresses that have any amount of coins
- `/transactions` API method, returns transactions of addresses
- `/wallet/unload` API method, removes the wallet of given id from wallet services

### Fixed

- #1021, remove `SendOr404` and `SendOr500` as they do not work properly due to typed nils
- Add Read, Write and Idle timeouts to the HTTP listener, preventing file descriptor leaks
- Support absolute and relative paths for `-data-dir` option
- Prevent creating transactions whose size exceeds the maximum block size
- Check addition and multiplication uint64 overflow
- Keep trusted peers in the peerlist permanently, even if they are unreachable
- #885, Add `Host` header check to localhost HTTP interfaces to prevent DNS rebinding attacks
- #896, Add CSRF check to wallet API
- Fix base58 address parsing, which allowed leading invalid characters and treated unknown characters as a '1'
- Fix occasional error which causes blockchain progress not to be shown in front-end

### Changed

- #1080, `/wallet/transactions` now returns a proper json object with pending transactions under `transactions` key
- #951, cap cli createRawTransaction and send command coinhour distribution, coinhours are capped to a maximum of receiving coins for the address with a minimum of 1 coinhour
- Upgrade to Angular 5
- Add `total_coinhour_supply` and `current_coinhour_supply` to `/coinSupply` endpoint
- #800, Add entropy parameter to `/wallet/newSeed` endpoint. Entropy can be 128 (default) or 256, corresponding to 12- and 24-word seeds respectively
- #866, Include coins and hours in `/explorer/address` inputs
- Rename cached `peers.txt` file to `peers.json`

### Removed

- Remove `/lastTxs` API endpoint
- Remove `/logs` and log buffering due to possible crash
- Remove `/wallets/reload` endpoint
- Remove deprecated `/api/getEffectiveOutputs`, use `/coinSupply`.

## [0.21.1] - 2017-12-14

### Fixed

- Fix blank page issue in windows gui wallet, which was caused by misusing the flag of -download-peers-list in electron.

## [0.21.0] - 2017-12-10

### Added

- Require transactions to have an input with non-zero coinhours
- Add `-peerlist-size` and `-max-outgoing-connections` CLI options
- Add `-download-peerlist` and `-peerlist-url` CLI options, to get peers from a URL
- For electron clients, download a list of peers from https://downloads.skycoin.net/blockchain/peers.txt by default

### Fixed

- Fix change hours calculation. Previous gave 1/8 to change and destination addresses; now gives 1/4 to each
- #653, the peerlist size was too small and could be easily filled up; default changed to 65535 from 1000

### Changed

- CLI's `walletBalance` and `addressBalance` commands return aggregate balances for confirmed, spendable and expected balances. Coins are formatted as droplet strings. Hours added as strings.
- When splitting an odd number of hours in a spend, give the extra hour to the fee
- Add `block_seq` to `get_outputs` and `/outputs` API response
- Improve UxOut spend selection. Previously, they were spent oldest first. Now they are spent to ensure a non-zero coinhour input and otherwise minimize coinhours.
- `create_rawtx` will try to minimize the number of UxOuts used to create a transaction.
- `/wallet/spend` will try to maximize the number of UxOuts used to create a transaction.
- Update the default peerlist size to 65535 from 1000
- When loading a wallet, 100 addresses will be scanned ahead to find one with a balance

## [0.20.4] - 2017-11-22

### Added

- Add `/logs` api to filter skycoin logs, so that we can add a debug panel to the GUI wallet to show logs

## [0.20.3] - 2017-10-23

### Fixed

- Fix block sync stall (mostly affected Windows users, but any OS was potentially affected)

## [0.20.2] - 2017-10-12

### Fixed

- Fixed Linux .AppImage missing "Category" field
- Clean up electron build script, switch to yarn and remove gulp

## [0.20.1] - 2017-10-12

### Fixed

- Fixed app icon padding

## [0.20.0] - 2017-10-10

### Added

- New wallet frontend in angular4. This is a complete rewrite and fixes many of the old wallet issues.
- New wallet has preliminary support for OTC functionality
- Create `webrpc.Client` for JSON-2.0 RPC calls.
- Add this CHANGELOG.md file.
- Add Installation.md file, with install instructions for go.
- Timelock distribution addresses. The first 25% of the distribution is spendable. After that 25% is spent, a timestamp will be added to the code to enable further distribution.
- Add `/coinSupply` endpoint. Correctly returns total, locked and unlocked coin amounts.
- `testutil` package for common test setup methods.
- `/version` endpoint, which will return the current node version number and the HEAD commit id when build the node
- `-no-ping-log` option to disable ping/pong log output
- Check for invalid block signatures during startup and recreate the database if they are corrupted.
- Add methods for converting fixed-point decimal strings to droplets and vice versa.
- Add `make run`, `make test`, `make lint`, `make check` to `Makefile`

### Changed

- Flag peers as incoming or outgoing.
- Refactor to decouple `wallet` and `visor` package.
- Refactor `cli` package for use as a library.
- `README` improvements.
- Set default wallet's label as "Your Wallet"
- Use BIP32 mnemomic seeds by default in `address_gen`.
- Add `-x` option to `address_gen`, to generate a random base64-encoded 128-bit seed instead of a BIP32 mnemomic seed.
- Add `-v` option to `address_gen` to print all address information (pubkey, seckey, address, seed) to stdout as JSON.
- All API and CLI methods with "coin"-related arguments must be a string and can use decimal notation to specify coin amounts.
- CLI's `walletHistory` command prints amounts as fixed-point decimal strings. Previously, it printed amounts as integers representing whole skycoin amounts, and did not support droplets / fractional skycoins.
- A user is prevented from broadcasting a new transaction with unspent outputs that they have already sent as an unconfirmed transaction.

### Deprecated

- `/api/getEffectiveOutputs` is deprecated in favor of `/coinSupply`.

### Removed

- Old wallet
- `/api/create-address` endpoint (use the `address_gen` tool)

### Fixed

- Wallet folder path loading.
- #371 Fix `/wallet/spend`, will return only when pending transaction is confirmed.
- #443 Fix predicted balance in `/wallet/spend` API call.
- #444 Fix bug in `/blockchain/progress` API call.
- Removed globals in `gui` package that caused race condition with wallet API calls.
- #494 Clean invalid unconfirmed transactions during startup.
- Various race conditions around the bolt.DB blockchain DB
- Missing `strand()` call in `daemon.Visor.AnnounceTxns`.

### Security

## [0.19.1] - 2017-08-26

### Fixed

- #459 dist folder in repo out of date, wallet gui does not load

## [0.19.0] - 2017-07-11

### Added

- Add synchronize indicator when downloading blocks.
- #352 Store unspent pool in db for quick recovery when node restart
- Speed up the time the node start the browser
- Cache unspent pool in memory to speed up query action
- #411 Add button to hide seed
- #380 Move anything with heavy imports into util sub package

### Fixed

- #421 Sort wallet transaction history by time
- #398 Remove seeds from DOM
- #390 Make `go test ./src/...` work
- #383 Error during installation from skycoin source code
- #375 Node can't recovery from zero connections
- #376 Explorer api `/explorer/address` does not return spend transactions
- #373 Block publisher node will be closed if there're no transactions need to execute
- #360 Node will crash when do ctrl+c while downloading blocks
- #350 Wallet name always 'undefined' after loading wallet from seed

[Unreleased]: https://github.com/skycoin/skycoin/compare/master...develop
[0.25.1]: https://github.com/skycoin/skycoin/compare/v0.25.0...v0.25.1
[0.25.0]: https://github.com/skycoin/skycoin/compare/v0.24.1...v0.25.0
[0.24.1]: https://github.com/skycoin/skycoin/compare/v0.24.0...v0.24.1
[0.24.0]: https://github.com/skycoin/skycoin/compare/v0.23.0...v0.24.0
[0.23.0]: https://github.com/skycoin/skycoin/compare/v0.22.0...v0.23.0
[0.22.0]: https://github.com/skycoin/skycoin/compare/v0.21.1...v0.22.0
[0.21.1]: https://github.com/skycoin/skycoin/compare/v0.21.0...v0.21.1
[0.21.0]: https://github.com/skycoin/skycoin/compare/v0.20.4...v0.21.0
[0.20.4]: https://github.com/skycoin/skycoin/compare/v0.20.3...v0.20.4
[0.20.3]: https://github.com/skycoin/skycoin/compare/v0.20.2...v0.20.3
[0.20.2]: https://github.com/skycoin/skycoin/compare/v0.20.1...v0.20.2
[0.20.1]: https://github.com/skycoin/skycoin/compare/v0.20.0...v0.20.1
[0.20.0]: https://github.com/skycoin/skycoin/compare/v0.19.1...v0.20.0
[0.19.1]: https://github.com/skycoin/skycoin/compare/v0.19.0...v0.19.1
[0.19.0]: https://github.com/skycoin/skycoin/commit/dd924e1f2de8fab945e05b3245dbeabf267f2910<|MERGE_RESOLUTION|>--- conflicted
+++ resolved
@@ -13,11 +13,8 @@
 - Add `unsigned` option to `POST /api/v1/wallet/transaction` to create unsigned transactions from a wallet
 - Add `POST /api/v2/wallet/transaction/sign` to sign an unsigned transaction with a wallet
 - Add `unsigned` option to `POST /api/v2/transaction/verify` for verifying an unsigned transaction
-<<<<<<< HEAD
 - Add `POST /api/v2/transaction` to create an unsigned transaction from addresses or unspent outputs without a wallet
-=======
 - Add `-max-inc-msg-len` and `-max-out-msg-len` options to control the size of incoming and outgoing wire messages
->>>>>>> b782780e
 
 ### Fixed
 
@@ -30,13 +27,10 @@
 - Duplicate wallets in the wallets folder will prevent the application from starting
 - An empty wallet in the wallets folder will prevent the application from starting
 - Use [`skyencoder`](https://github.com/skycoin/skyencoder)-generated binary encoders/decoders for network and database data, instead of the reflect-based encoders/decoders in `cipher/encoder`.
-<<<<<<< HEAD
 - Add `/api/v1/resendUnconfirmedTxns` to the `WALLET` API set
 - In `POST /api/v1/wallet/transaction`, moved `wallet` parameters to the top level of the object
-=======
 - Incoming wire message size limit increased to 1024kB
 - Clients restrict the maximum number of blocks they will send in a `GiveBlocksMessage` to 20
->>>>>>> b782780e
 
 ### Removed
 
