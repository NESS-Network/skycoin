# Changelog
All notable changes to this project will be documented in this file.

The format is based on [Keep a Changelog](http://keepachangelog.com/en/1.0.0/)
and this project adheres to [Semantic Versioning](http://semver.org/spec/v2.0.0.html).

## [Unreleased]

### Added

- Add environment variable `DATA_DIR` in CLI's
- `USE_CSRF` environment variable for CLI, if the remote node has CSRF enabled (CSRF is enabled by default, use `-disable-csrf` to disable)
- `cli showConfig` command to echo the cli's configuration back to the user
- Option to generate 12/24 word seed when creating new wallet
- Add `-version` flag to show node version
- Add transaction verification step to "Send" page
- Add more details about transaction in transaction history
- Add CLI `encryptWallet` command
- Add CLI `decryptWallet` command
- Add CLI `showSeed` command
- Add `password` argument to the CLI commands of `addPrivateKey`, `createRawTransaction`, `generateAddresses`, `generateWallet`, `send`
- Support for decoding map values in cipher binary encoder
- Expose known block height of peer in brand new `height` field added in responses of `GET /api/v1/network/connections` API endpoints
- `-verify-db` option (default true), will verify the database integrity during startup and exit if a problem is found
- `-reset-corrupt-db` option (default false) will verify the database integrity during startup and reset the db if a problem is found
- `GET /explorer/address`: add `fee` to transaction objects and `calculated_hours` to transaction inputs
- Test data generator and test suite for verification of alternative `cipher` implementations

### Fixed

- Reduce connection disconnects, improves syncing
- Fix #1171, update CLI to support wallet encryption
- Use `bolt.Tx` correctly for read operations

### Changed

- JSON 2.0 RPC interface (used by the CLI tool) is now served on the same host interface as the REST API, port `6420`. The additional listener has been removed.
- CLI's `RPC_ADDR` environment variable must now start with a scheme e.g. `http://127.0.0.1:6420`, previously it did not use a scheme.
- API response will be gzip compressed if client sends request with 'Accept-Encoding' contains 'gzip' in the header.
- `GET /api/v1/wallet/balance` and `GET /api/v1/balance` now return an address balance list as well.
- API endpoints are prefixed with `/api/v1/`. API endpoints without the `/api/v1/` prefix are deprecated but can be enabled with `-enable-unversioned-api`. Please migrate to use `/api/v1/` prefix in URLs.
- Enable message protocol upgrade
<<<<<<< HEAD
- `change_address` is no longer required in `POST /api/v1/wallet/transaction`. If not provided, `change_address` will default to one of the addresses being spent from.
=======
- Support automatic port allocation of the API interface by specifying port 0
- The web interface / API port is randomly allocated for the precompiled standalone client and electron client released on the website.
  If you are using the CLI tool or another API client to communicate with the standalone client, use `-web-interface-port=6420` to continue using port 6420.
  If the program is run from source (e.g. `go run`, `run.sh`, `make run`) there is no change, the API will still be on port 6420.
>>>>>>> e3bd60f2

### Removed

- Remove `-rpc-interface-addr`, `-rpc-interface-port` options.  The RPC interface is now on default port `6420` with the REST API.
- Remove `-rpc-thread-num` option
- Remove `-connect-to` option
- Remove `-print-web-interface-address` option
- Remove support for go1.9

## [0.23.0] - 2018-04-22

### Added

- Add wallet setup wizard
- Add wallet encryption, using chacha20+poly1305 for encryption and authentication and scrypt for key derivation. Encrypted data is stored in the wallet file in a `"secrets"` metadata field
- Add `GET /health` endpoint
- Add `POST /wallet/transaction` API endpoint, creates a transaction, allowing control of spending address and multiple destinations
- Add `POST /wallet/encrypt` API endpoint, encrypts wallet and returns encrypted wallet without sensitive data
- Add `POST /wallet/decrypt` API endpoint, decrypts wallet and returns decrypted wallet without sensitive data
- Add `POST /wallet/seed` API endpoint, returns the seed of an encrypted wallet. Unencrypted wallets will not expose their seeds over the API. Requires `-enable-seed-api` option
- `-enable-seed-api` option to enable `POST /wallet/seed`
- Add `"size"` to block API response data (affects `GET /block`, `GET /blocks` and `GET /last_blocks`)
- Write [specification for skycoin URIs](https://github.com/skycoin/skycoin#uri-specification) (based upon bip21)

### Fixed

- #1309, Float imprecision error in frontend malformed some spend amounts, preventing the spend
- Fix one aspect of sync stalling caused by a 5-second blocking channel write by switching it to a non-blocking write, decreasing timeouts and increasing buffer sizes

### Changed

- `GET /wallet` API endpoint, remove sensitive data from the response, and fix the data format to be the same as `POST /wallet/create`
- `GET /wallets` API endpoint, remove sensitive data from the response
- `POST /wallet/create` API endpoint, add `encrypt(bool)` and `password` argument
- `POST /wallet/newAddress` API endpoint, add `password` argument
- `POST /wallet/spend` API endpoint, add `password` argument
- Change `-disable-wallet-api` to `-enable-wallet-api`, and disable the wallet API by default
- `-launch-browser` is set to false by default
- A default wallet will not be created on startup if there is no wallet. Instead, the wallet setup wizard will run
- Replace [op/go-logging](https://github.com/op/go-logging) with [logrus](https://github.com/sirupsen/logrus)
- Disable JSON-RPC 2.0 interface when running the application with `run.sh` and electron
- Whitespace will be trimmed from the seed string by the frontend client before creating or loading a wallet
- Notify the user when their wallets have unconfirmed transactions
- Return an error when providing a transaction that spends to the null address in `POST /injectTransaction`
- Change accepted `-log-level` values to `debug`, `info`, `warn`, `error`, `fatal` and `panic` (previously were `debug`, `info`, `notice`, `warning`, `error` and `critical`)
- Default log level is `info`

### Removed

- Remove `"seed"`, `"lastSeed"` and `"secret_key"` in address entries from wallet API responses. A wallet's seed can be accessed through `POST /wallet/seed` only if the wallet is encrypted and the node is run with `-enable-seed-api`
- Remove unused `-logtogui` and `-logbufsize` options

## [0.22.0] - 2018-03-20

### Added

- go1.10 support
- Add Dockerfile
- Add libskycoin C API wrapper
- New wallet UI
- Notify the user when a new version is available
- CLI and GUI integration tests against a stable and live blockchain
- #877, Add `-disable-wallet-api` CLI option
- HTTP API client
- `/richlist` API method, returns top n address balances
- `/addresscount` API method, returns the number of addresses that have any amount of coins
- `/transactions` API method, returns transactions of addresses
- `/wallet/unload` API method, removes the wallet of given id from wallet services

### Fixed

- #1021, remove `SendOr404` and `SendOr500` as they do not work properly due to typed nils
- Add Read, Write and Idle timeouts to the HTTP listener, preventing file descriptor leaks
- Support absolute and relative paths for `-data-dir` option
- Prevent creating transactions whose size exceeds the maximum block size
- Check addition and multiplication uint64 overflow
- Keep trusted peers in the peerlist permanently, even if they are unreachable
- #885, Add `Host` header check to localhost HTTP interfaces to prevent DNS rebinding attacks
- #896, Add CSRF check to wallet API
- Fix base58 address parsing, which allowed leading invalid characters and treated unknown characters as a '1'
- Fix occasional error which causes blockchain progress not to be shown in front-end

### Changed

- #1080, `/wallet/transactions` now returns a proper json object with pending transactions under `transactions` key
- #951, cap cli createRawTransaction and send command coinhour distribution, coinhours are capped to a maximum of receiving coins for the address with a minimum of 1 coinhour
- Upgrade to Angular 5
- Add `total_coinhour_supply` and `current_coinhour_supply` to `/coinSupply` endpoint
- #800, Add entropy parameter to `/wallet/newSeed` endpoint. Entropy can be 128 (default) or 256, corresponding to 12- and 24-word seeds respectively
- #866, Include coins and hours in `/explorer/address` inputs

### Removed

- Remove `/lastTxs` API endpoint
- Remove `/logs` and log buffering due to possible crash
- Remove `/wallets/reload` endpoint
- Remove deprecated `/api/getEffectiveOutputs`, use `/coinSupply`.

## [0.21.1] - 2017-12-14

### Fixed

- Fix blank page issue in windows gui wallet, which was caused by misusing the flag of -download-peers-list in electron.

## [0.21.0] - 2017-12-10

### Added

- Require transactions to have an input with non-zero coinhours
- Add `-peerlist-size` and `-max-outgoing-connections` CLI options
- Add `-download-peerlist` and `-peerlist-url` CLI options, to get peers from a URL
- For electron clients, download a list of peers from https://downloads.skycoin.net/blockchain/peers.txt by default

### Fixed

- Fix change hours calculation. Previous gave 1/8 to change and destination addresses; now gives 1/4 to each
- #653, the peerlist size was too small and could be easily filled up; default changed to 65535 from 1000

### Changed

- CLI's `walletBalance` and `addressBalance` commands return aggregate balances for confirmed, spendable and expected balances. Coins are formatted as droplet strings. Hours added as strings.
- When splitting an odd number of hours in a spend, give the extra hour to the fee
- Add `block_seq` to `get_outputs` and `/outputs` API response
- Improve UxOut spend selection. Previously, they were spent oldest first. Now they are spent to ensure a non-zero coinhour input and otherwise minimize coinhours.
- `create_rawtx` will try to minimize the number of UxOuts used to create a transaction.
- `/wallet/spend` will try to maximize the number of UxOuts used to create a transaction.
- Update the default peerlist size to 65535 from 1000
- When loading a wallet, 100 addresses will be scanned ahead to find one with a balance

## [0.20.4] - 2017-11-22

### Added

- Add `/logs` api to filter skycoin logs, so that we can add a debug panel to the GUI wallet to show logs

## [0.20.3] - 2017-10-23

### Fixed

- Fix block sync stall (mostly affected Windows users, but any OS was potentially affected)

## [0.20.2] - 2017-10-12

### Fixed

- Fixed Linux .AppImage missing "Category" field
- Clean up electron build script, switch to yarn and remove gulp

## [0.20.1] - 2017-10-12

### Fixed

- Fixed app icon padding

## [0.20.0] - 2017-10-10

### Added

- New wallet frontend in angular4. This is a complete rewrite and fixes many of the old wallet issues.
- New wallet has preliminary support for OTC functionality
- Create `webrpc.Client` for JSON-2.0 RPC calls.
- Add this CHANGELOG.md file.
- Add Installation.md file, with install instructions for go.
- Timelock distribution addresses. The first 25% of the distribution is spendable. After that 25% is spent, a timestamp will be added to the code to enable further distribution.
- Add `/coinSupply` endpoint. Correctly returns total, locked and unlocked coin amounts.
- `testutil` package for common test setup methods.
- `/version` endpoint, which will return the current node version number and the HEAD commit id when build the node
- `-no-ping-log` option to disable ping/pong log output
- Check for invalid block signatures during startup and recreate the database if they are corrupted.
- Add methods for converting fixed-point decimal strings to droplets and vice versa.
- Add `make run`, `make test`, `make lint`, `make check` to `Makefile`

### Changed

- Flag peers as incoming or outgoing.
- Refactor to decouple `wallet` and `visor` package.
- Refactor `cli` package for use as a library.
- `README` improvements.
- Set default wallet's label as "Your Wallet"
- Use BIP32 mnemomic seeds by default in `address_gen`.
- Add `-x` option to `address_gen`, to generate a random base64-encoded 128-bit seed instead of a BIP32 mnemomic seed.
- Add `-v` option to `address_gen` to print all address information (pubkey, seckey, address, seed) to stdout as JSON.
- All API and CLI methods with "coin"-related arguments must be a string and can use decimal notation to specify coin amounts.
- CLI's `walletHistory` command prints amounts as fixed-point decimal strings. Previously, it printed amounts as integers representing whole skycoin amounts, and did not support droplets / fractional skycoins.
- A user is prevented from broadcasting a new transaction with unspent outputs that they have already sent as an unconfirmed transaction.

### Deprecated

- `/api/getEffectiveOutputs` is deprecated in favor of `/coinSupply`.

### Removed

- Old wallet
- `/api/create-address` endpoint (use the `address_gen` tool)

### Fixed

- Wallet folder path loading.
- #371 Fix `/wallet/spend`, will return only when pending transaction is confirmed.
- #443 Fix predicted balance in `/wallet/spend` API call.
- #444 Fix bug in `/blockchain/progress` API call.
- Removed globals in `gui` package that caused race condition with wallet API calls.
- #494 Clean invalid unconfirmed transactions during startup.
- Various race conditions around the bolt.DB blockchain DB
- Missing `strand()` call in `daemon.Visor.AnnounceTxns`.

### Security

## [0.19.1] - 2017-08-26

### Fixed

- #459 dist folder in repo out of date, wallet gui does not load

## [0.19.0] - 2017-07-11

### Added

- Add synchronize indicator when downloading blocks.
- #352 Store unspent pool in db for quick recovery when node restart
- Speed up the time the node start the browser
- Cache unspent pool in memory to speed up query action
- #411 Add button to hide seed
- #380 Move anything with heavy imports into util sub package

### Fixed

- #421 Sort wallet transaction history by time
- #398 Remove seeds from DOM
- #390 Make `go test ./src/...` work
- #383 Error during installation from skycoin source code
- #375 Node can't recovery from zero connections
- #376 Explorer api `/explorer/address` does not return spend transactions
- #373 Master node will be closed if there're no transactions need to execute
- #360 Node will crash when do ctrl+c while downloading blocks
- #350 Wallet name always 'undefined' after loading wallet from seed

[Unreleased]: https://github.com/skycoin/skycoin/compare/master...develop
[0.23.0]: https://github.com/skycoin/skycoin/compare/v0.22.0...v0.23.0
[0.22.0]: https://github.com/skycoin/skycoin/compare/v0.21.1...v0.22.0
[0.21.1]: https://github.com/skycoin/skycoin/compare/v0.21.0...v0.21.1
[0.21.0]: https://github.com/skycoin/skycoin/compare/v0.20.4...v0.21.0
[0.20.4]: https://github.com/skycoin/skycoin/compare/v0.20.3...v0.20.4
[0.20.3]: https://github.com/skycoin/skycoin/compare/v0.20.2...v0.20.3
[0.20.2]: https://github.com/skycoin/skycoin/compare/v0.20.1...v0.20.2
[0.20.1]: https://github.com/skycoin/skycoin/compare/v0.20.0...v0.20.1
[0.20.0]: https://github.com/skycoin/skycoin/compare/v0.19.1...v0.20.0
[0.19.1]: https://github.com/skycoin/skycoin/compare/v0.19.0...v0.19.1
[0.19.0]: https://github.com/skycoin/skycoin/commit/dd924e1f2de8fab945e05b3245dbeabf267f2910<|MERGE_RESOLUTION|>--- conflicted
+++ resolved
@@ -40,14 +40,11 @@
 - `GET /api/v1/wallet/balance` and `GET /api/v1/balance` now return an address balance list as well.
 - API endpoints are prefixed with `/api/v1/`. API endpoints without the `/api/v1/` prefix are deprecated but can be enabled with `-enable-unversioned-api`. Please migrate to use `/api/v1/` prefix in URLs.
 - Enable message protocol upgrade
-<<<<<<< HEAD
 - `change_address` is no longer required in `POST /api/v1/wallet/transaction`. If not provided, `change_address` will default to one of the addresses being spent from.
-=======
 - Support automatic port allocation of the API interface by specifying port 0
 - The web interface / API port is randomly allocated for the precompiled standalone client and electron client released on the website.
   If you are using the CLI tool or another API client to communicate with the standalone client, use `-web-interface-port=6420` to continue using port 6420.
   If the program is run from source (e.g. `go run`, `run.sh`, `make run`) there is no change, the API will still be on port 6420.
->>>>>>> e3bd60f2
 
 ### Removed
 
