--- conflicted
+++ resolved
@@ -80,12 +80,9 @@
 - `cli generateWallet` renamed to `cli walletCreate`
 - `cli generateAddresses` renamed to `cli walletAddAddresses`
 - `run.sh` is now `run-client.sh` and a new `run-daemon.sh` script is added for running in server daemon mode.
-<<<<<<< HEAD
 - Send new `DISC` disconnect packet to peer before disconnecting
 - `/api/v1/network/connections` now returns both outgoing and incoming connections by default. Previously it returned only outgoing connections. A `type` parameter is added to filter by outgoing or incoming connections.
-=======
 - `/api/v1/explorer/address` is deprecated in favor of `/api/v1/transactions?verbose=1`
->>>>>>> 491b6d50
 
 ### Removed
 
