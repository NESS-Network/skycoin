--- conflicted
+++ resolved
@@ -25,11 +25,8 @@
 - Add `-http-prof-host` option to choose the HTTP profiler's bind hostname (defaults to `localhost:6060`)
 - Add `-enable-api-sets`, `-disable-api-sets`, `-enable-all-api-sets` options to choose which sets of API endpoints to enable. Options are `READ`, `STATUS`, `TXN`, `WALLET`, `PROMETHEUS`, `INSECURE_WALLET_SEED`, `DEPRECATED_WALLET_SPEND`. Multiple values must be comma separated.
 - `/api/v1/wallet/spend` is deprecated and requires `-enable-api-set=DEPRECATED_WALLET_SPEND` to enable it. Use `/api/v1/wallet/transaction` and `/api/v1/injectTransaction` instead.
-<<<<<<< HEAD
 - Database verification will only be performed once when upgrading to the next version. Verification will not be performed on subsequent upgrades unless necessary. To force verification, use `-verify-db=true`. Note that it is unsafe to downgrade the skycoin node without erasing the database first.
-=======
 - Add `seqs` parameter to `/api/v1/blocks` to query multiple blocks by sequences
->>>>>>> 96653417
 - Add `/api/v2/wallet/recover` to recover an encrypted wallet by providing the seed
 - Go application metrics exported at `/api/v2/metrics` (API set `PROMETHEUS`) in Prometheus format
 
