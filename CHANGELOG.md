# Changelog
All notable changes to this project will be documented in this file.

The format is based on [Keep a Changelog](http://keepachangelog.com/en/1.0.0/)
and this project adheres to [Semantic Versioning](http://semver.org/spec/v2.0.0.html).

## [Unreleased]

### Added

- Use transaction history when scanning wallet addresses, instead of the current address balance
- Document the daemon's CLI options
- Add the ability to save transaction notes
- Add CLI `encodeJsonTransaction` command to retrieve raw transaction given its JSON representation
- Add `package bip44`, implementing the bip44 spec https://github.com/bitcoin/bips/blob/master/bip-0044.mediawiki
- Codesign daemon and standalone binaries
- Add a guided method for entering the seeds in the GUI
- Add new wallet type `collection` for wallets that are an arbitrary collection of private keys, rather than generated from a seed
- Add new wallet type `bip44` for hierarchical deterministic (HD) wallets obeying the bip44 protocol.
  The Skycoin bip44 `coin` number is `8000`.
  `bip44` wallets avoid address reuse, generating a new change address for each transaction.
  Affects APIs are `POST /api/v1/wallet`, `GET /api/v1/wallets`, `GET /api/v1/wallet`, `POST /api/v1/wallet/seed` and `POST /api/v1/wallet/recover`.
  Refer to the [API documentation](./src/api/README.md) for API changes.
  `bip44` wallets support bip39 "seed passphrases".
  More details are explained in https://github.com/skycoin/skycoin/wiki/Wallet-File-Formats-and-Types
- `cli walletCreate` support for `bip44` wallets added
- Add `bip44_coin` field to `GET /api/v1/health` `fiber` params
- Add the "bulk send" option to the GUI advanced form
- Add `cli walletKeyExport` command to export `xpub`, `xprv`, `pub` and `prv` key from a `bip44` wallet
- Add `xpub` type wallet, which can generate addresses without exposing private keys

### Fixed

- #2287 A `Content-Type` with a `charset` specified, for example `application/json; charset=utf-8`, will not return an HTTP 415 error anymore
- Fix `fiber.toml` transaction verification parameters ignored by newcoin
- #2373 Fix and clean-up further panics with various `skycoin-cli` commands (lastBlocks, checkdb) which were not correctly handling arguments.
- #2442 Reset the "trusted" flag to false for all peers on load, before registering default hardcoded peers in the peerlist

### Changed

- `type` is now a required parameter for `POST /api/v1/wallet`. `type` can be `deterministic`, `bip44` or `xpub`.
- Add `display_name`, `ticker`, `coin_hours_display_name`, `coin_hours_display_name_singular`, `coin_hours_ticker`, `explorer_url` to the `/health` endpoint response
- `cli addPrivateKey` will only work on a `collection` type wallet. Create one with `cli walletCreate -t collection`
- Don't print the wallet in the terminal after `cli encryptWallet` or `cli decryptWallet`
<<<<<<< HEAD
- Remove `WALLET_DIR` and `WALLET_NAME` envvars from the `cli` tool. Commands which need to operate on a wallet file accept the wallet file on the command line instead.
=======
- Now the modal window for showing QR codes in the GUI allows to request specific amounts of coins, as in mobile wallets. This changes did no include the ability to read QR codes or URLs.
>>>>>>> 3033fbaa

### Removed

- Remove `-arbitrating` option from the daemon CLI options
- Remove `-print-web-interface-address` option from the daemon CLI options
- Remove `cli walletDir` command

## [0.26.0] - 2019-05-21

### Added

- When sending coins in the UI, the user can choose to send in SKY, or the equivalent amount of SKY in USD
- Add the option for changing the language of the GUI.
- Add Spanish and Simplified Chinese language options
- Add genesis block hash in `INTR` message
- Add `bip32` package for preliminary HD wallet support
- Add CLI `checkDBDecoding` command to verify the `skyencoder`-generated binary decoders match the reflect-based decoder
- Add CLI `addresscount` command to return the count of addresses that currently have unspent outputs (coins) associated with them.
- Add `-max-inc-msg-len` and `-max-out-msg-len` options to control the size of incoming and outgoing wire messages
- Add `-disable-header-check` flag to disable Host/Origin/Referer header checks for the node APIs
- Add `header_check_enabled` parameter in the `/health` endpoint response
- Add `unsigned` option to `POST /api/v1/wallet/transaction` to create unsigned transactions from a wallet
- Add `unsigned` option to `POST /api/v2/transaction/verify` for verifying an unsigned transaction
- Add `POST /api/v2/wallet/transaction/sign` to sign an unsigned transaction with a wallet
- Add `POST /api/v2/transaction` to create an unsigned transaction from addresses or unspent outputs without a wallet
- Add `/api/v2/data` APIs for transaction notes and generic key-value storage.
- Update `/metrics` endpoint to add metrics from `/health`: `unspent_outputs`, `unconfirmed_txns`, `time_since_last_block_seconds`, `open_connections`, `outgoing_connections`, `incoming_connections`, `start_at`, `uptime_seconds`, `last_block_seq`.
- Add to the GUI the ability to choose specific unspent outputs to spend

### Fixed

- Return a v2-style error for disabled API endpoints
- #2172 Fix electron build failure for linux systems
- Don't send wire protocol messages that exceed the configured 256kB limit, which caused peers to disconnect from the sender
- #2348 Fix panic in `skycoin-cli` `transaction` command if no (zero) arguments are passed. Exactly one argument is expected.

### Changed

- Duplicate wallets in the wallets folder will prevent the application from starting
- An empty wallet in the wallets folder will prevent the application from starting
- Use [`skyencoder`](https://github.com/skycoin/skyencoder)-generated binary encoders/decoders for network and database data, instead of the reflect-based encoders/decoders in `cipher/encoder`.
- Add `/api/v1/resendUnconfirmedTxns` to the `WALLET` API set
- In `POST /api/v1/wallet/transaction`, moved `wallet` parameters to the top level of the object
- Incoming wire message size limit increased to 1024kB
- Clients restrict the maximum number of blocks they will send in a `GiveBlocksMessage` to 20
- `POST /api/v2/wallet/seed/verify` returns an error if the seed's checksum is invalid
- Increase the detail of error messages for invalid seeds sent to `POST /api/v2/wallet/seed/verify`
- Move package `github.com/skycoin/skycoin/src/cipher/go-bip39` to `github.com/skycoin/skycoin/src/cipher/bip39`
- The `Content-Security-Policy` header was modified to make it stricter
- Update `INTR` message verify logic to reject connection if blockchain pubkey not matched or provided
- Change the coinhour burn rate to 10%

### Removed

- `/api/v1/explorer/address` endpoint (use `GET /api/v1/transactions?verbose=1` instead). See https://github.com/skycoin/skycoin/blob/develop/src/api/README.md#migrating-from--api-v1-explorer-address
- The unversioned REST API (the `-enable-unversioned-api` is removed, prefix your API requests with `/api/v1` if they don't have an `/api/vx` prefix already). See https://github.com/skycoin/skycoin/blob/develop/src/api/README.md#migrating-from-the-unversioned-api
- JSON-RPC 2.0 interface (this is no longer used by the CLI tool, and the REST API supports everything the JSON-RPC 2.0 API does). See https://github.com/skycoin/skycoin/blob/develop/src/api/README.md#migrating-from-the-jsonrpc-api
- `/api/v1/wallet/spend` endpoint (use `POST /api/v1/wallet/transaction` followed by `POST /api/v1/injectTransaction` instead). See https://github.com/skycoin/skycoin/blob/develop/src/api/README.md#migrating-from--api-v1-spend
- Remove shell autocomplete files

## [0.25.1] - 2019-02-08

### Added

- Add CLI `addressTransactions` command
- Add `/api/v2/wallet/seed/verify` to verify if seed is a valid bip39 mnemonic seed
- Filter transactions in the History view in the UI

### Fixed

- `/api/v1/health` will return correct build info when running Docker containers based on `skycoin/skycoin` mainnet image.
- #2083, Windows desktop wallet sometimes shows "Error#1" on start

### Changed

- Extend URI specification to allow plain addresses (i.e. without a `skycoin:` prefix)
- Switch `skycoin-cli` from `urfave/cli` to `spf13/cobra`.
  Now all options of a cli command must only use `--` prefix instead of a mix of `--` and `-` prefixes.
  `-` prefix is only allowed when using shorthand notation.
- Use an optimized `base58` library for faster address decoding and encoding.
- `/api/v1/injectTransaction` will return 400 error for invalid transactions.

### Removed

- Remove libskycoin source code. Migrated to https://github.com/skycoin/libskycoin

## [0.25.0] - 2018-12-19

### Upcoming deprecated method removal notice

In the v0.26.0 these features and functions will be removed.  If you have a need for any of these features, let us know.

- JSON-RPC 2.0 interface (this is no longer used by the CLI tool, and the REST API supports everything the JSON-RPC 2.0 API does). See https://github.com/skycoin/skycoin/blob/develop/src/api/README.md#migrating-from-the-jsonrpc-api
- `/api/v1/wallet/spend` endpoint (use `POST /api/v1/wallet/transaction` followed by `POST /api/v1/injectTransaction` instead). See https://github.com/skycoin/skycoin/blob/develop/src/api/README.md#migrating-from--api-v1-spend
- The unversioned REST API (the `-enable-unversioned-api` option will be removed, prefix your API requests with `/api/v1`). See https://github.com/skycoin/skycoin/blob/develop/src/api/README.md#migrating-from-the-unversioned-api
- `/api/v1/explorer/address` endpoint (use `GET /api/v1/transactions?verbose=1` instead). See https://github.com/skycoin/skycoin/blob/develop/src/api/README.md#migrating-from--api-v1-explorer-address

### Notice

Nodes v0.23.0 and earlier will not be able to connect to v0.25.0 due to a change in the introduction packet message.

Nodes v0.24.1 and earlier will not be able to connect to v0.26.0 due to a similar change.

Make sure to upgrade to v0.25.0 so that your node will continue to connect once v0.26.0 is released.

### Added

- Add `-csv` option to `cli send` and `cli createRawTransaction`, which will send coins to multiple addresses defined in a csv file
- Add `-disable-default-peers` option to disable the default hardcoded peers and mark all cached peers as untrusted
- Add `-custom-peers-file` to load peers from disk. This peers file is a newline separate list of `ip:port` strings
- Add `user_agent`, `coin`, `csrf_enabled`, `csp_enabled`, `wallet_api_enabled`, `unversioned_api_enabled`, `gui_enabled` and `json_rpc_enabled`, `coinhour_burn_factor` configuration settings and `started_at` timestamp to the `/api/v1/health` endpoint response
- Add `verbose` flag to `/api/v1/block`, `/api/v1/blocks`, `/api/v1/last_blocks`, `/api/v1/pendingTxs`, `/api/v1/transaction`, `/api/v1/transactions`, `/api/v1/wallet/transactions` to return verbose block data, which includes the address, coins, hours and calculcated_hours of the block's transaction's inputs
- Add `encoded` flag to `/api/v1/transaction` to return an encoded transaction
- Add `-http-prof-host` option to choose the HTTP profiler's bind hostname (defaults to `localhost:6060`)
- Add `-enable-api-sets`, `-disable-api-sets`, `-enable-all-api-sets` options to choose which sets of API endpoints to enable. Options are `READ`, `STATUS`, `TXN`, `WALLET`, `PROMETHEUS`, `INSECURE_WALLET_SEED`, `DEPRECATED_WALLET_SPEND`. Multiple values must be comma separated.
- `/api/v1/wallet/spend` is deprecated and requires `-enable-api-set=DEPRECATED_WALLET_SPEND` to enable it. Use `/api/v1/wallet/transaction` and `/api/v1/injectTransaction` instead.
- Add `-host-whitelist` option to specify alternate allowed hosts when communicating with the API bound to a localhost interface
- Add the head block header to the response of `GET /api/v1/outputs`
- Add `"ux_hash"` to block headers in API responses
- Database verification will only be performed once when upgrading to the next version. Verification will not be performed on subsequent upgrades unless necessary. To force verification, use `-verify-db=true`. Note that it is unsafe to downgrade the skycoin node without erasing the database first.
- Add `seqs` parameter to `/api/v1/blocks` to query multiple blocks by sequences
- Add `/api/v2/wallet/recover` to recover an encrypted wallet by providing the seed
- Add HTTP Basic Auth options `-web-interface-username` and `-web-interface-password`. Auth is only available when using `-web-interface-https` unless `-web-interface-plaintext-auth` is also used.
- Go application metrics exported at `/api/v2/metrics` (API set `PROMETHEUS`) in Prometheus format
- Add `/api/v2/wallet/recover` to recover an encrypted wallet by providing the seed
- Add `fiberAddressGen` CLI command to generate distribution addresses for fiber coins
- Coinhour burn factor when creating transactions can be configured at runtime with `USER_BURN_FACTOR` envvar
- Max transaction size when creating transactions can be configured at runtime with `USER_MAX_TXN_SIZE` envvar
- Max decimals allowed when creating transactions can be configured at runtime with `USER_MAX_DECIMALS` envvar
- Daemon configured builds will be available on the [releases](https://github.com/skycoin/skycoin/releases) page. The builds available for previous versions are configured for desktop client use.
- `skycoin-cli` builds will be available on the [releases](https://github.com/skycoin/skycoin/releases) page.
- A user agent string is sent in the wire protocol's introduction packet
- `-max-connections` option to control total max connections
- `/api/v1/network/disconnect` to disconnect a peer
- Complete support for `cipher` package in `libskycoin` C API.
- Add `coin`, `wallet`, `util/droplet` and `util/fee` methods as part of `libskycoin` C API
- Add `make update-golden-files` to `Makefile`
- Add CLI `richlist` command
- Add `util/droplet` and `util/fee` API's as part of `libskycoin`
- Implement SWIG interfaces in order to generate client libraries for multiple programming languages

### Fixed

- Fix hanging process caused when the p2p listener port is already in use
- Fix exit status of CLI tool when wallet file cannot be loaded
- Fix `calculated_hours` and `fee` in `/api/v1/explorer/address` responses
- Fix `calculated_hours` and `fee` in `/api/v2/transaction/verify` responses for confirmed transactions
- `/api/v1/blocks` and `/api/v1/last_blocks` return `500` instead of `400` on database errors
- `POST /api/v1/wallet` returns `500` instead of `400` for internal errors
- Fix unspent output hashes in the `cli decodeRawTransaction` result
- `POST /api/v1/wallet/newAddress` and `POST /api/v1/wallet/spend` will correctly fail if the wallet is not encrypted but a password is provided
- Return `503` error for `/api/v1/injectTransaction` for all message broadcast failures (note that it is still possible for broadcast to fail but no error to be returned, in certain conditions)
- Fixed autogenerated HTTPS certs. Certs are now self-signed ECDSA certs, valid for 10 years, valid for localhost and all public interfaces found on the machine. The default cert and key are renamed from cert.pem, key.pem to skycoind.cert, skycoind.key
- `/api/v1/resendUnconfirmedTxns` will return `503 Service Unavailable` is no connections are available for broadcast
- #1979, Fix header check to allow `localhost:6420`

### Changed

- Add blockchain pubkey in introduction message, it would close the connection if the pubkey is not matched, but would accept it if pubkey is not provided.
- CLI tool uses the REST API instead of the deprecated webrpc API to communicate with the node
- `cli status` return value is now the response from `GET /api/v1/health`, which changes some fields
- `/api/v1/network/` endpoints will return an empty array for array values instead of `null`
- `/api/v1/blocks` will return an empty array for `"blocks"` instead of `null`
- `/api/v1/blockchain/progress` will return an empty array for `"peers"` instead of `null`
- `go run cmd/skycoin/skycoin.go` will have exit status 1 on failure and exit status 2 on panic
- The deprecated JSON 2.0 RPC interface is disabled by default for all run modes, since it is no longer needed for the CLI tool
- Remove `"unknown"` from the `"status"` field in responses from `/api/v1/explorer/address`, `/api/v1/transaction`, `/api/v1/transactions`
- `cli decodeRawTransaction` output format changed, see the [CLI README](./src/cli/README.md)
- `/api/v1/wallet/spend` is deprecated, disabled by default and requires `-enable-api-sets=DEPRECATED_WALLET_SPEND` to enable it. Use `/api/v1/wallet/transaction` and `/api/v1/injectTransaction` instead.
- Invalid password in `/api/v1/wallet` requests now return `400` instead of `401`
- Replace `cmd/address_gen/` and `cmd/address_gen2` with `go run cmd/cli/cli.go addressGen`
- `cli addressGen` arguments have changed
- `cli generateWallet` renamed to `cli walletCreate`
- `cli generateAddresses` renamed to `cli walletAddAddresses`
- `/api/v1/explorer/address` is deprecated in favor of `/api/v1/transactions?verbose=1`
- `/api/v1/balance`, `/api/v1/transactions`, `/api/v1/outputs` and `/api/v1/blocks` accept the `POST` method so that large request bodies can be sent to the server, which would not fit in a `GET` query string
- Send new `DISC` disconnect packet to peer before disconnecting
- `/api/v1/health` `"open_connections"` value now includes incoming connections. Added `"outgoing_connections"` and `"incoming_connections"` fields to separate the two.
- `run.sh` is now `run-client.sh` and a new `run-daemon.sh` script is added for running in server daemon mode
- `/api/v1/network/connection*` connection object's field `"introduced"` replaced with field `"state"` which may have the values `"pending"`, `"connected"` or `"introduced"`
- `/api/v1/network/connection*` field `"is_trusted_peer"` added to connection object to indicate if the peer is in the hardcoded list of default peers
- `/api/v1/network/connection*` field `"connected_at"`, `"unconfirmed_burn_factor"` and `"unconfirmed_max_transaction_size"` added to connection object
- `/api/v1/network/connections` now includes incoming connections. Filters are added to query connections by state and direction
- `/api/v1/resendUnconfirmedTxns` is now a `POST` method, previously was a `GET` method
- Transactions that violation soft constraints will propagate through the network
- Node will send more peers before disconnecting due to a full peer list
- Refactor CSRF to use HMAC tokens.
- Add transaction verification parameters to the `GET /health` response

### Removed

- Remove `USE_CSRF` envvar from the CLI tool. It uses the REST API client now, which will automatically detect CSRF as needed, so no additional configuration is necessary.  Operators may still wish to disable CSRF on their remote node to reduce request overhead.
- Remove `-enable-wallet-api` and `-enable-seed-api` in place of including `WALLET` and `INSECURE_WALLET_SEED` in `-enable-api-sets`.
- Copies of the source code removed from release builds due to build artifact size

## [0.24.1] - 2018-07-30

### Added

- Add Content-Security-Policy header to http responses

### Fixed

- Fix portable browser version opening to blank page

### Changed

- Increase visor db timeout to 5000 `ms`
- Change `InitTransaction` to accept parameters for distributing genesis coin to distribution wallets

### Removed

## [0.24.0] - 2018-07-06

### Added

- Minimum go version is go1.10
- Add environment variable `DATA_DIR` in CLI
- `USE_CSRF` environment variable for CLI, if the remote node has CSRF enabled (CSRF is enabled by default, use `-disable-csrf` to disable)
- `cli showConfig` command to echo the cli's configuration back to the user
- Option to generate 12/24 word seed when creating new wallet
- libskycoin 0.0.1 released with bindings for cipher/address, cipher/hash, cipher/crypto, cli/create_rawtx
- Add `-version` flag to show node version
- Add transaction verification step to "Send" page
- Add more details about transaction in transaction history
- Add advanced spend UI
- Add CLI `encryptWallet` command
- Add CLI `decryptWallet` command
- Add CLI `showSeed` command
- Add `password` argument to the CLI commands of `addPrivateKey`, `createRawTransaction`, `generateAddresses`, `generateWallet`, `send`
- Support for decoding map values in cipher binary encoder
- Expose known block height of peer in brand new `height` field added in responses of `GET /api/v1/network/connections` API endpoints
- `-verify-db` option (default true), will verify the database integrity during startup and exit if a problem is found
- `-reset-corrupt-db` option (default false) will verify the database integrity during startup and reset the db if a problem is found
- `GET /explorer/address`: add `fee` to transaction objects and `calculated_hours` to transaction inputs
- Test data generator and test suite for verification of alternative `cipher` implementations
- Begin `/api/v2` API endpoints. These endpoints are in beta and subject to change.
- Add `POST /api/v2/transaction/verify` API endpoint
- Add `POST /api/v2/address/verify` API endpoint
- Add `ignore_unconfirmed` option to `POST /api/v1/wallet/transaction` to allow transactions to be created or spent even if there are unspent outputs in the unconfirmed pool.
- Add `uxouts` to `POST /api/v1/wallet/transaction`, to allow specific unspent outputs to be used in a transaction.
- Add Dockerfile in docker/images/dev-cli to build a docker image suitable for development.
- Coin creator tool, `cmd/newcoin`, to quickly bootstrap a new fiber coin
- Add Dockerfile in `docker/images/dev-dind` to build a docker in docker image based on skycoindev-cli.

### Fixed

- Reduce connection disconnects, improves syncing
- Fix #1171, update CLI to support wallet encryption
- Use `bolt.Tx` correctly for read operations
- Docker images for `arm32v5` and `ar32v7` architectures by using busybox as base in docker/images/mainnet/Dockerfile and docker/images/mainnet/hooks/

### Changed

- JSON 2.0 RPC interface (used by the CLI tool) is now served on the same host interface as the REST API, port `6420`. The additional listener has been removed.
- CLI's `RPC_ADDR` environment variable must now start with a scheme e.g. `http://127.0.0.1:6420`, previously it did not use a scheme.
- API response will be gzip compressed if client sends request with 'Accept-Encoding' contains 'gzip' in the header.
- `GET /api/v1/wallet/balance` and `GET /api/v1/balance` now return an address balance list as well.
- API endpoints are prefixed with `/api/v1/`. API endpoints without the `/api/v1/` prefix are deprecated but can be enabled with `-enable-unversioned-api`. Please migrate to use `/api/v1/` prefix in URLs.
- Enable message protocol upgrade
- `change_address` is no longer required in `POST /api/v1/wallet/transaction`. If not provided, `change_address` will default to one of the addresses being spent from.
- In `POST /api/v1/wallet/transaction`, for `auto` type `share` mode requests, if extra coinhours remain after applying the `share_factor` but change cannot be made due to insufficient coins, the `share_factor` will switch to `1.0`.
- Support automatic port allocation of the API interface by specifying port 0
- The web interface / API port is randomly allocated for the precompiled standalone client and electron client released on the website.
  If you are using the CLI tool or another API client to communicate with the standalone client, use `-web-interface-port=6420` to continue using port 6420.
  If the program is run from source (e.g. `go run`, `run.sh`, `make run`) there is no change, the API will still be on port 6420.
- Change number of outgoing connections to 8 from 16
- Transaction history shows transactions between own addresses
- Client will only maintain one connection to the default hardcoded peers, instead of all of them

### Removed

- Remove `-rpc-interface-addr`, `-rpc-interface-port` options.  The RPC interface is now on default port `6420` with the REST API.
- Remove `-rpc-thread-num` option
- Remove `-connect-to` option
- Remove `-print-web-interface-address` option
- Remove support for go1.9

## [0.23.0] - 2018-04-22

### Added

- Add wallet setup wizard
- Add wallet encryption, using chacha20+poly1305 for encryption and authentication and scrypt for key derivation. Encrypted data is stored in the wallet file in a `"secrets"` metadata field
- Add `GET /health` endpoint
- Add `POST /wallet/transaction` API endpoint, creates a transaction, allowing control of spending address and multiple destinations
- Add `POST /wallet/encrypt` API endpoint, encrypts wallet and returns encrypted wallet without sensitive data
- Add `POST /wallet/decrypt` API endpoint, decrypts wallet and returns decrypted wallet without sensitive data
- Add `POST /wallet/seed` API endpoint, returns the seed of an encrypted wallet. Unencrypted wallets will not expose their seeds over the API. Requires `-enable-seed-api` option
- `-enable-seed-api` option to enable `POST /wallet/seed`
- Add `"size"` to block API response data (affects `GET /block`, `GET /blocks` and `GET /last_blocks`)
- Write [specification for skycoin URIs](https://github.com/skycoin/skycoin#uri-specification) (based upon bip21)

### Fixed

- #1309, Float imprecision error in frontend malformed some spend amounts, preventing the spend
- Fix one aspect of sync stalling caused by a 5-second blocking channel write by switching it to a non-blocking write, decreasing timeouts and increasing buffer sizes

### Changed

- `GET /wallet` API endpoint, remove sensitive data from the response, and fix the data format to be the same as `POST /wallet/create`
- `GET /wallets` API endpoint, remove sensitive data from the response
- `POST /wallet/create` API endpoint, add `encrypt(bool)` and `password` argument
- `POST /wallet/newAddress` API endpoint, add `password` argument
- `POST /wallet/spend` API endpoint, add `password` argument
- Change `-disable-wallet-api` to `-enable-wallet-api`, and disable the wallet API by default
- `-launch-browser` is set to false by default
- A default wallet will not be created on startup if there is no wallet. Instead, the wallet setup wizard will run
- Replace [op/go-logging](https://github.com/op/go-logging) with [logrus](https://github.com/sirupsen/logrus)
- Disable JSON-RPC 2.0 interface when running the application with `run.sh` and electron
- Whitespace will be trimmed from the seed string by the frontend client before creating or loading a wallet
- Notify the user when their wallets have unconfirmed transactions
- Return an error when providing a transaction that spends to the null address in `POST /injectTransaction`
- Change accepted `-log-level` values to `debug`, `info`, `warn`, `error`, `fatal` and `panic` (previously were `debug`, `info`, `notice`, `warning`, `error` and `critical`)
- Default log level is `info`

### Removed

- Remove `"seed"`, `"lastSeed"` and `"secret_key"` in address entries from wallet API responses. A wallet's seed can be accessed through `POST /wallet/seed` only if the wallet is encrypted and the node is run with `-enable-seed-api`
- Remove unused `-logtogui` and `-logbufsize` options

## [0.22.0] - 2018-03-20

### Added

- go1.10 support
- Add Dockerfile
- Add libskycoin C API wrapper
- New wallet UI
- Notify the user when a new version is available
- CLI and GUI integration tests against a stable and live blockchain
- #877, Add `-disable-wallet-api` CLI option
- HTTP API client
- `/richlist` API method, returns top n address balances
- `/addresscount` API method, returns the number of addresses that have any amount of coins
- `/transactions` API method, returns transactions of addresses
- `/wallet/unload` API method, removes the wallet of given id from wallet services

### Fixed

- #1021, remove `SendOr404` and `SendOr500` as they do not work properly due to typed nils
- Add Read, Write and Idle timeouts to the HTTP listener, preventing file descriptor leaks
- Support absolute and relative paths for `-data-dir` option
- Prevent creating transactions whose size exceeds the maximum block size
- Check addition and multiplication uint64 overflow
- Keep trusted peers in the peerlist permanently, even if they are unreachable
- #885, Add `Host` header check to localhost HTTP interfaces to prevent DNS rebinding attacks
- #896, Add CSRF check to wallet API
- Fix base58 address parsing, which allowed leading invalid characters and treated unknown characters as a '1'
- Fix occasional error which causes blockchain progress not to be shown in front-end

### Changed

- #1080, `/wallet/transactions` now returns a proper json object with pending transactions under `transactions` key
- #951, cap cli createRawTransaction and send command coinhour distribution, coinhours are capped to a maximum of receiving coins for the address with a minimum of 1 coinhour
- Upgrade to Angular 5
- Add `total_coinhour_supply` and `current_coinhour_supply` to `/coinSupply` endpoint
- #800, Add entropy parameter to `/wallet/newSeed` endpoint. Entropy can be 128 (default) or 256, corresponding to 12- and 24-word seeds respectively
- #866, Include coins and hours in `/explorer/address` inputs
- Rename cached `peers.txt` file to `peers.json`

### Removed

- Remove `/lastTxs` API endpoint
- Remove `/logs` and log buffering due to possible crash
- Remove `/wallets/reload` endpoint
- Remove deprecated `/api/getEffectiveOutputs`, use `/coinSupply`.

## [0.21.1] - 2017-12-14

### Fixed

- Fix blank page issue in windows gui wallet, which was caused by misusing the flag of -download-peers-list in electron.

## [0.21.0] - 2017-12-10

### Added

- Require transactions to have an input with non-zero coinhours
- Add `-peerlist-size` and `-max-outgoing-connections` CLI options
- Add `-download-peerlist` and `-peerlist-url` CLI options, to get peers from a URL
- For electron clients, download a list of peers from https://downloads.skycoin.net/blockchain/peers.txt by default

### Fixed

- Fix change hours calculation. Previous gave 1/8 to change and destination addresses; now gives 1/4 to each
- #653, the peerlist size was too small and could be easily filled up; default changed to 65535 from 1000

### Changed

- CLI's `walletBalance` and `addressBalance` commands return aggregate balances for confirmed, spendable and expected balances. Coins are formatted as droplet strings. Hours added as strings.
- When splitting an odd number of hours in a spend, give the extra hour to the fee
- Add `block_seq` to `get_outputs` and `/outputs` API response
- Improve UxOut spend selection. Previously, they were spent oldest first. Now they are spent to ensure a non-zero coinhour input and otherwise minimize coinhours.
- `create_rawtx` will try to minimize the number of UxOuts used to create a transaction.
- `/wallet/spend` will try to maximize the number of UxOuts used to create a transaction.
- Update the default peerlist size to 65535 from 1000
- When loading a wallet, 100 addresses will be scanned ahead to find one with a balance

## [0.20.4] - 2017-11-22

### Added

- Add `/logs` api to filter skycoin logs, so that we can add a debug panel to the GUI wallet to show logs

## [0.20.3] - 2017-10-23

### Fixed

- Fix block sync stall (mostly affected Windows users, but any OS was potentially affected)

## [0.20.2] - 2017-10-12

### Fixed

- Fixed Linux .AppImage missing "Category" field
- Clean up electron build script, switch to yarn and remove gulp

## [0.20.1] - 2017-10-12

### Fixed

- Fixed app icon padding

## [0.20.0] - 2017-10-10

### Added

- New wallet frontend in angular4. This is a complete rewrite and fixes many of the old wallet issues.
- New wallet has preliminary support for OTC functionality
- Create `webrpc.Client` for JSON-2.0 RPC calls.
- Add this CHANGELOG.md file.
- Add Installation.md file, with install instructions for go.
- Timelock distribution addresses. The first 25% of the distribution is spendable. After that 25% is spent, a timestamp will be added to the code to enable further distribution.
- Add `/coinSupply` endpoint. Correctly returns total, locked and unlocked coin amounts.
- `testutil` package for common test setup methods.
- `/version` endpoint, which will return the current node version number and the HEAD commit id when build the node
- `-no-ping-log` option to disable ping/pong log output
- Check for invalid block signatures during startup and recreate the database if they are corrupted.
- Add methods for converting fixed-point decimal strings to droplets and vice versa.
- Add `make run`, `make test`, `make lint`, `make check` to `Makefile`

### Changed

- Flag peers as incoming or outgoing.
- Refactor to decouple `wallet` and `visor` package.
- Refactor `cli` package for use as a library.
- `README` improvements.
- Set default wallet's label as "Your Wallet"
- Use BIP32 mnemomic seeds by default in `address_gen`.
- Add `-x` option to `address_gen`, to generate a random base64-encoded 128-bit seed instead of a BIP32 mnemomic seed.
- Add `-v` option to `address_gen` to print all address information (pubkey, seckey, address, seed) to stdout as JSON.
- All API and CLI methods with "coin"-related arguments must be a string and can use decimal notation to specify coin amounts.
- CLI's `walletHistory` command prints amounts as fixed-point decimal strings. Previously, it printed amounts as integers representing whole skycoin amounts, and did not support droplets / fractional skycoins.
- A user is prevented from broadcasting a new transaction with unspent outputs that they have already sent as an unconfirmed transaction.

### Deprecated

- `/api/getEffectiveOutputs` is deprecated in favor of `/coinSupply`.

### Removed

- Old wallet
- `/api/create-address` endpoint (use the `address_gen` tool)

### Fixed

- Wallet folder path loading.
- #371 Fix `/wallet/spend`, will return only when pending transaction is confirmed.
- #443 Fix predicted balance in `/wallet/spend` API call.
- #444 Fix bug in `/blockchain/progress` API call.
- Removed globals in `gui` package that caused race condition with wallet API calls.
- #494 Clean invalid unconfirmed transactions during startup.
- Various race conditions around the bolt.DB blockchain DB
- Missing `strand()` call in `daemon.Visor.AnnounceTxns`.

### Security

## [0.19.1] - 2017-08-26

### Fixed

- #459 dist folder in repo out of date, wallet gui does not load

## [0.19.0] - 2017-07-11

### Added

- Add synchronize indicator when downloading blocks.
- #352 Store unspent pool in db for quick recovery when node restart
- Speed up the time the node start the browser
- Cache unspent pool in memory to speed up query action
- #411 Add button to hide seed
- #380 Move anything with heavy imports into util sub package

### Fixed

- #421 Sort wallet transaction history by time
- #398 Remove seeds from DOM
- #390 Make `go test ./src/...` work
- #383 Error during installation from skycoin source code
- #375 Node can't recovery from zero connections
- #376 Explorer api `/explorer/address` does not return spend transactions
- #373 Block publisher node will be closed if there're no transactions need to execute
- #360 Node will crash when do ctrl+c while downloading blocks
- #350 Wallet name always 'undefined' after loading wallet from seed

[Unreleased]: https://github.com/skycoin/skycoin/compare/master...develop
[0.26.0]: https://github.com/skycoin/skycoin/compare/v0.25.1...v0.26.0
[0.25.1]: https://github.com/skycoin/skycoin/compare/v0.25.0...v0.25.1
[0.25.0]: https://github.com/skycoin/skycoin/compare/v0.24.1...v0.25.0
[0.24.1]: https://github.com/skycoin/skycoin/compare/v0.24.0...v0.24.1
[0.24.0]: https://github.com/skycoin/skycoin/compare/v0.23.0...v0.24.0
[0.23.0]: https://github.com/skycoin/skycoin/compare/v0.22.0...v0.23.0
[0.22.0]: https://github.com/skycoin/skycoin/compare/v0.21.1...v0.22.0
[0.21.1]: https://github.com/skycoin/skycoin/compare/v0.21.0...v0.21.1
[0.21.0]: https://github.com/skycoin/skycoin/compare/v0.20.4...v0.21.0
[0.20.4]: https://github.com/skycoin/skycoin/compare/v0.20.3...v0.20.4
[0.20.3]: https://github.com/skycoin/skycoin/compare/v0.20.2...v0.20.3
[0.20.2]: https://github.com/skycoin/skycoin/compare/v0.20.1...v0.20.2
[0.20.1]: https://github.com/skycoin/skycoin/compare/v0.20.0...v0.20.1
[0.20.0]: https://github.com/skycoin/skycoin/compare/v0.19.1...v0.20.0
[0.19.1]: https://github.com/skycoin/skycoin/compare/v0.19.0...v0.19.1
[0.19.0]: https://github.com/skycoin/skycoin/commit/dd924e1f2de8fab945e05b3245dbeabf267f2910<|MERGE_RESOLUTION|>--- conflicted
+++ resolved
@@ -42,11 +42,8 @@
 - Add `display_name`, `ticker`, `coin_hours_display_name`, `coin_hours_display_name_singular`, `coin_hours_ticker`, `explorer_url` to the `/health` endpoint response
 - `cli addPrivateKey` will only work on a `collection` type wallet. Create one with `cli walletCreate -t collection`
 - Don't print the wallet in the terminal after `cli encryptWallet` or `cli decryptWallet`
-<<<<<<< HEAD
 - Remove `WALLET_DIR` and `WALLET_NAME` envvars from the `cli` tool. Commands which need to operate on a wallet file accept the wallet file on the command line instead.
-=======
 - Now the modal window for showing QR codes in the GUI allows to request specific amounts of coins, as in mobile wallets. This changes did no include the ability to read QR codes or URLs.
->>>>>>> 3033fbaa
 
 ### Removed
 
