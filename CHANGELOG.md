--- conflicted
+++ resolved
@@ -8,22 +8,17 @@
 
 ### Added
 
-<<<<<<< HEAD
+- Add `-csv` option to `cli send` and `cli createRawTransaction`, which will send coins to multiple addresses defined in a csv file
 - RJCT network message
-=======
-- Add `-csv` option to `cli send` and `cli createRawTransaction`, which will send coins to multiple addresses defined in a csv file
->>>>>>> 52e2e121
-
-### Fixed
-
-### Changed
-
-<<<<<<< HEAD
+
+### Fixed
+
+### Changed
+
 - Reply to `INTR` message with `GIVP` + `RJCT` on peer overflow
-=======
+
 - CLI tool uses the REST API instead of the deprecated webrpc API to communicate with the node
 - `cli status` return value is now the response from `GET /api/v1/health`, which changes some fields
->>>>>>> 52e2e121
 
 ### Removed
 
