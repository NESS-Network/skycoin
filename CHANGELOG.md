# Changelog
All notable changes to this project will be documented in this file.

The format is based on [Keep a Changelog](http://keepachangelog.com/en/1.0.0/)
and this project adheres to [Semantic Versioning](http://semver.org/spec/v2.0.0.html).

## [Unreleased]

### Upcoming deprecated method removal notice

In the v0.26.0 these features and functions will be removed.  If you have a need for any of these features, let us know.

- JSON-RPC 2.0 interface (this is no longer used by the CLI tool, and the REST API supports everything the JSON-RPC 2.0 API does)
- `/api/v1/wallet/spend` endpoint (use `POST /api/v1/wallet/transaction` followed by `POST /api/v1/injectTransaction` instead)
- The unversioned REST API (the `-enable-unversioned-api` option will be removed, prefix your API requests with `/api/v1`)

### Added

- Add `-csv` option to `cli send` and `cli createRawTransaction`, which will send coins to multiple addresses defined in a csv file
- Add `-disable-default-peers` option to disable the default hardcoded peers and mark all cached peers as untrusted
- Add `-custom-peers-file` to load peers from disk. This peers file is a newline separate list of `ip:port` strings
- Add `csrf_enabled`, `csp_enabled`, `wallet_api_enabled`, `unversioned_api_enabled`, `gui_enabled` and `json_rpc_enabled` configuration settings to the `/api/v1/health` endpoint response
- Add `verbose` flag to `/api/v1/block`, `/api/v1/blocks`, `/api/v1/last_blocks`, `/api/v1/pendingTxs`, `/api/v1/transaction`, `/api/v1/transactions`, `/api/v1/wallet/transactions` to return verbose block data, which includes the address, coins, hours and calculcated_hours of the block's transaction's inputs
- Add `encoded` flag to `/api/v1/transaction` to return an encoded transaction
- Add `-http-prof-host` option to choose the HTTP profiler's bind hostname (defaults to `localhost:6060`)
<<<<<<< HEAD
- Add `-enable-api-sets`, `-disable-api-sets`, `-enable-all-api-sets` options to choose which sets of API endpoints to enable. Options are `READ`, `STATUS`, `WALLET`, `INSECURE_WALLET_SEED`, `DEPRECATED_WALLET_SPEND`. Multiple values must be comma separated.
=======
- Add `-enable-api-set` option to choose which sets of API endpoints to enable. Options are `READ`, `STATUS`, `WALLET`, `WALLET_SEED`, `DEPRECATED_WALLET_SPEND`. Multiple values must be comma separated. Deprecates `-enable-wallet-api` and `-enable-seed-api`.
- `/api/v1/wallet/spend` is deprecated and requires `-enable-api-set=DEPRECATED_WALLET_SPEND` to enable it. Use `/api/v1/wallet/transaction` and `/api/v1/injectTransaction` instead.
- Add `/api/v2/wallet/recover` to recover an encrypted wallet by providing the seed
>>>>>>> cd104afd

### Fixed

- Fix hanging process caused when the p2p listener port is already in use
- Fix exit status of CLI tool when wallet file cannot be loaded
- Fix `calculated_hours` and `fee` in `/api/v1/explorer/address` responses
- Fix `calculated_hours` and `fee` in `/api/v2/transaction/verify` responses for confirmed transactions
- `/api/v1/blocks` and `/api/v1/last_blocks` return `500` instead of `400` on database errors
- `POST /api/v1/wallet` returns `500` instead of `400` for internal errors
- Fix unspent output hashes in the `cli decodeRawTransaction` result
- `POST /api/v1/wallet/newAddress` and `POST /api/v1/wallet/spend` will correctly fail if the wallet is not encrypted but a password is provided

### Changed

- CLI tool uses the REST API instead of the deprecated webrpc API to communicate with the node
- `cli status` return value is now the response from `GET /api/v1/health`, which changes some fields
- `/api/v1/network/` endpoints will return an empty array for array values instead of `null`
- `/api/v1/blocks` will return an empty array for `"blocks"` instead of `null`
- `/api/v1/blockchain/progress` will return an empty array for `"peers"` instead of `null`
- `go run cmd/skycoin/skycoin.go` will have exit status 1 on failure and exit status 2 on panic
- The deprecated JSON 2.0 RPC interface is disabled by default for all run modes, since it is no longer needed for the CLI tool
- Remove `"unknown"` from the `"status"` field in responses from `/api/v1/explorer/address`, `/api/v1/transaction`, `/api/v1/transactions`
- `cli decodeRawTransaction` output format changed, see the [CLI README](./src/cli/README.md)
- `/api/v1/wallet/spend` is deprecated, disabled by default and requires `-enable-api-sets=DEPRECATED_WALLET_SPEND` to enable it. Use `/api/v1/wallet/transaction` and `/api/v1/injectTransaction` instead.

### Removed

- Remove `USE_CSRF` envvar from the CLI tool. It uses the REST API client now, which will automatically detect CSRF as needed, so no additional configuration is necessary.  Operators may still wish to disable CSRF on their remote node to reduce request overhead.
- Remove `-enable-wallet-api` and `-enable-seed-api` in place of including `WALLET` and `INSECURE_WALLET_SEED` in `-enable-api-sets`.

## [0.24.1] - 2018-07-30

### Added

- Add Content-Security-Policy header to http responses

### Fixed

- Fix portable browser version opening to blank page

### Changed

- Increase visor db timeout to 5000 `ms`
- Change `InitTransaction` to accept parameters for distributing genesis coin to distribution wallets

### Removed

## [0.24.0] - 2018-07-06

### Added

- Minimum go version is go1.10
- Add environment variable `DATA_DIR` in CLI
- `USE_CSRF` environment variable for CLI, if the remote node has CSRF enabled (CSRF is enabled by default, use `-disable-csrf` to disable)
- `cli showConfig` command to echo the cli's configuration back to the user
- Option to generate 12/24 word seed when creating new wallet
- libskycoin 0.0.1 released with bindings for cipher/address, cipher/hash, cipher/crypto, cli/create_rawtx
- Add `-version` flag to show node version
- Add transaction verification step to "Send" page
- Add more details about transaction in transaction history
- Add advanced spend UI
- Add CLI `encryptWallet` command
- Add CLI `decryptWallet` command
- Add CLI `showSeed` command
- Add `password` argument to the CLI commands of `addPrivateKey`, `createRawTransaction`, `generateAddresses`, `generateWallet`, `send`
- Support for decoding map values in cipher binary encoder
- Expose known block height of peer in brand new `height` field added in responses of `GET /api/v1/network/connections` API endpoints
- `-verify-db` option (default true), will verify the database integrity during startup and exit if a problem is found
- `-reset-corrupt-db` option (default false) will verify the database integrity during startup and reset the db if a problem is found
- `GET /explorer/address`: add `fee` to transaction objects and `calculated_hours` to transaction inputs
- Test data generator and test suite for verification of alternative `cipher` implementations
- Begin `/api/v2` API endpoints. These endpoints are in beta and subject to change.
- Add `POST /api/v2/transaction/verify` API endpoint
- Add `POST /api/v2/address/verify` API endpoint
- Add `ignore_unconfirmed` option to `POST /api/v1/wallet/transaction` to allow transactions to be created or spent even if there are unspent outputs in the unconfirmed pool.
- Add `uxouts` to `POST /api/v1/wallet/transaction`, to allow specific unspent outputs to be used in a transaction.
- Add Dockerfile in docker/images/dev-cli to build a docker image suitable for development.
- Coin creator tool, `cmd/newcoin`, to quickly bootstrap a new fiber coin
- Add Dockerfile in `docker/images/dev-dind` to build a docker in docker image based on skycoindev-cli.

### Fixed

- Reduce connection disconnects, improves syncing
- Fix #1171, update CLI to support wallet encryption
- Use `bolt.Tx` correctly for read operations
- Docker images for `arm32v5` and `ar32v7` architectures by using busybox as base in docker/images/mainnet/Dockerfile and docker/images/mainnet/hooks/

### Changed

- JSON 2.0 RPC interface (used by the CLI tool) is now served on the same host interface as the REST API, port `6420`. The additional listener has been removed.
- CLI's `RPC_ADDR` environment variable must now start with a scheme e.g. `http://127.0.0.1:6420`, previously it did not use a scheme.
- API response will be gzip compressed if client sends request with 'Accept-Encoding' contains 'gzip' in the header.
- `GET /api/v1/wallet/balance` and `GET /api/v1/balance` now return an address balance list as well.
- API endpoints are prefixed with `/api/v1/`. API endpoints without the `/api/v1/` prefix are deprecated but can be enabled with `-enable-unversioned-api`. Please migrate to use `/api/v1/` prefix in URLs.
- Enable message protocol upgrade
- `change_address` is no longer required in `POST /api/v1/wallet/transaction`. If not provided, `change_address` will default to one of the addresses being spent from.
- In `POST /api/v1/wallet/transaction`, for `auto` type `share` mode requests, if extra coinhours remain after applying the `share_factor` but change cannot be made due to insufficient coins, the `share_factor` will switch to `1.0`.
- Support automatic port allocation of the API interface by specifying port 0
- The web interface / API port is randomly allocated for the precompiled standalone client and electron client released on the website.
  If you are using the CLI tool or another API client to communicate with the standalone client, use `-web-interface-port=6420` to continue using port 6420.
  If the program is run from source (e.g. `go run`, `run.sh`, `make run`) there is no change, the API will still be on port 6420.
- Change number of outgoing connections to 8 from 16
- Transaction history shows transactions between own addresses
- Client will only maintain one connection to the default hardcoded peers, instead of all of them

### Removed

- Remove `-rpc-interface-addr`, `-rpc-interface-port` options.  The RPC interface is now on default port `6420` with the REST API.
- Remove `-rpc-thread-num` option
- Remove `-connect-to` option
- Remove `-print-web-interface-address` option
- Remove support for go1.9

## [0.23.0] - 2018-04-22

### Added

- Add wallet setup wizard
- Add wallet encryption, using chacha20+poly1305 for encryption and authentication and scrypt for key derivation. Encrypted data is stored in the wallet file in a `"secrets"` metadata field
- Add `GET /health` endpoint
- Add `POST /wallet/transaction` API endpoint, creates a transaction, allowing control of spending address and multiple destinations
- Add `POST /wallet/encrypt` API endpoint, encrypts wallet and returns encrypted wallet without sensitive data
- Add `POST /wallet/decrypt` API endpoint, decrypts wallet and returns decrypted wallet without sensitive data
- Add `POST /wallet/seed` API endpoint, returns the seed of an encrypted wallet. Unencrypted wallets will not expose their seeds over the API. Requires `-enable-seed-api` option
- `-enable-seed-api` option to enable `POST /wallet/seed`
- Add `"size"` to block API response data (affects `GET /block`, `GET /blocks` and `GET /last_blocks`)
- Write [specification for skycoin URIs](https://github.com/skycoin/skycoin#uri-specification) (based upon bip21)

### Fixed

- #1309, Float imprecision error in frontend malformed some spend amounts, preventing the spend
- Fix one aspect of sync stalling caused by a 5-second blocking channel write by switching it to a non-blocking write, decreasing timeouts and increasing buffer sizes

### Changed

- `GET /wallet` API endpoint, remove sensitive data from the response, and fix the data format to be the same as `POST /wallet/create`
- `GET /wallets` API endpoint, remove sensitive data from the response
- `POST /wallet/create` API endpoint, add `encrypt(bool)` and `password` argument
- `POST /wallet/newAddress` API endpoint, add `password` argument
- `POST /wallet/spend` API endpoint, add `password` argument
- Change `-disable-wallet-api` to `-enable-wallet-api`, and disable the wallet API by default
- `-launch-browser` is set to false by default
- A default wallet will not be created on startup if there is no wallet. Instead, the wallet setup wizard will run
- Replace [op/go-logging](https://github.com/op/go-logging) with [logrus](https://github.com/sirupsen/logrus)
- Disable JSON-RPC 2.0 interface when running the application with `run.sh` and electron
- Whitespace will be trimmed from the seed string by the frontend client before creating or loading a wallet
- Notify the user when their wallets have unconfirmed transactions
- Return an error when providing a transaction that spends to the null address in `POST /injectTransaction`
- Change accepted `-log-level` values to `debug`, `info`, `warn`, `error`, `fatal` and `panic` (previously were `debug`, `info`, `notice`, `warning`, `error` and `critical`)
- Default log level is `info`

### Removed

- Remove `"seed"`, `"lastSeed"` and `"secret_key"` in address entries from wallet API responses. A wallet's seed can be accessed through `POST /wallet/seed` only if the wallet is encrypted and the node is run with `-enable-seed-api`
- Remove unused `-logtogui` and `-logbufsize` options

## [0.22.0] - 2018-03-20

### Added

- go1.10 support
- Add Dockerfile
- Add libskycoin C API wrapper
- New wallet UI
- Notify the user when a new version is available
- CLI and GUI integration tests against a stable and live blockchain
- #877, Add `-disable-wallet-api` CLI option
- HTTP API client
- `/richlist` API method, returns top n address balances
- `/addresscount` API method, returns the number of addresses that have any amount of coins
- `/transactions` API method, returns transactions of addresses
- `/wallet/unload` API method, removes the wallet of given id from wallet services

### Fixed

- #1021, remove `SendOr404` and `SendOr500` as they do not work properly due to typed nils
- Add Read, Write and Idle timeouts to the HTTP listener, preventing file descriptor leaks
- Support absolute and relative paths for `-data-dir` option
- Prevent creating transactions whose size exceeds the maximum block size
- Check addition and multiplication uint64 overflow
- Keep trusted peers in the peerlist permanently, even if they are unreachable
- #885, Add `Host` header check to localhost HTTP interfaces to prevent DNS rebinding attacks
- #896, Add CSRF check to wallet API
- Fix base58 address parsing, which allowed leading invalid characters and treated unknown characters as a '1'
- Fix occasional error which causes blockchain progress not to be shown in front-end

### Changed

- #1080, `/wallet/transactions` now returns a proper json object with pending transactions under `transactions` key
- #951, cap cli createRawTransaction and send command coinhour distribution, coinhours are capped to a maximum of receiving coins for the address with a minimum of 1 coinhour
- Upgrade to Angular 5
- Add `total_coinhour_supply` and `current_coinhour_supply` to `/coinSupply` endpoint
- #800, Add entropy parameter to `/wallet/newSeed` endpoint. Entropy can be 128 (default) or 256, corresponding to 12- and 24-word seeds respectively
- #866, Include coins and hours in `/explorer/address` inputs
- Rename cached `peers.txt` file to `peers.json`

### Removed

- Remove `/lastTxs` API endpoint
- Remove `/logs` and log buffering due to possible crash
- Remove `/wallets/reload` endpoint
- Remove deprecated `/api/getEffectiveOutputs`, use `/coinSupply`.

## [0.21.1] - 2017-12-14

### Fixed

- Fix blank page issue in windows gui wallet, which was caused by misusing the flag of -download-peers-list in electron.

## [0.21.0] - 2017-12-10

### Added

- Require transactions to have an input with non-zero coinhours
- Add `-peerlist-size` and `-max-outgoing-connections` CLI options
- Add `-download-peerlist` and `-peerlist-url` CLI options, to get peers from a URL
- For electron clients, download a list of peers from https://downloads.skycoin.net/blockchain/peers.txt by default

### Fixed

- Fix change hours calculation. Previous gave 1/8 to change and destination addresses; now gives 1/4 to each
- #653, the peerlist size was too small and could be easily filled up; default changed to 65535 from 1000

### Changed

- CLI's `walletBalance` and `addressBalance` commands return aggregate balances for confirmed, spendable and expected balances. Coins are formatted as droplet strings. Hours added as strings.
- When splitting an odd number of hours in a spend, give the extra hour to the fee
- Add `block_seq` to `get_outputs` and `/outputs` API response
- Improve UxOut spend selection. Previously, they were spent oldest first. Now they are spent to ensure a non-zero coinhour input and otherwise minimize coinhours.
- `create_rawtx` will try to minimize the number of UxOuts used to create a transaction.
- `/wallet/spend` will try to maximize the number of UxOuts used to create a transaction.
- Update the default peerlist size to 65535 from 1000
- When loading a wallet, 100 addresses will be scanned ahead to find one with a balance

## [0.20.4] - 2017-11-22

### Added

- Add `/logs` api to filter skycoin logs, so that we can add a debug panel to the GUI wallet to show logs

## [0.20.3] - 2017-10-23

### Fixed

- Fix block sync stall (mostly affected Windows users, but any OS was potentially affected)

## [0.20.2] - 2017-10-12

### Fixed

- Fixed Linux .AppImage missing "Category" field
- Clean up electron build script, switch to yarn and remove gulp

## [0.20.1] - 2017-10-12

### Fixed

- Fixed app icon padding

## [0.20.0] - 2017-10-10

### Added

- New wallet frontend in angular4. This is a complete rewrite and fixes many of the old wallet issues.
- New wallet has preliminary support for OTC functionality
- Create `webrpc.Client` for JSON-2.0 RPC calls.
- Add this CHANGELOG.md file.
- Add Installation.md file, with install instructions for go.
- Timelock distribution addresses. The first 25% of the distribution is spendable. After that 25% is spent, a timestamp will be added to the code to enable further distribution.
- Add `/coinSupply` endpoint. Correctly returns total, locked and unlocked coin amounts.
- `testutil` package for common test setup methods.
- `/version` endpoint, which will return the current node version number and the HEAD commit id when build the node
- `-no-ping-log` option to disable ping/pong log output
- Check for invalid block signatures during startup and recreate the database if they are corrupted.
- Add methods for converting fixed-point decimal strings to droplets and vice versa.
- Add `make run`, `make test`, `make lint`, `make check` to `Makefile`

### Changed

- Flag peers as incoming or outgoing.
- Refactor to decouple `wallet` and `visor` package.
- Refactor `cli` package for use as a library.
- `README` improvements.
- Set default wallet's label as "Your Wallet"
- Use BIP32 mnemomic seeds by default in `address_gen`.
- Add `-x` option to `address_gen`, to generate a random base64-encoded 128-bit seed instead of a BIP32 mnemomic seed.
- Add `-v` option to `address_gen` to print all address information (pubkey, seckey, address, seed) to stdout as JSON.
- All API and CLI methods with "coin"-related arguments must be a string and can use decimal notation to specify coin amounts.
- CLI's `walletHistory` command prints amounts as fixed-point decimal strings. Previously, it printed amounts as integers representing whole skycoin amounts, and did not support droplets / fractional skycoins.
- A user is prevented from broadcasting a new transaction with unspent outputs that they have already sent as an unconfirmed transaction.

### Deprecated

- `/api/getEffectiveOutputs` is deprecated in favor of `/coinSupply`.

### Removed

- Old wallet
- `/api/create-address` endpoint (use the `address_gen` tool)

### Fixed

- Wallet folder path loading.
- #371 Fix `/wallet/spend`, will return only when pending transaction is confirmed.
- #443 Fix predicted balance in `/wallet/spend` API call.
- #444 Fix bug in `/blockchain/progress` API call.
- Removed globals in `gui` package that caused race condition with wallet API calls.
- #494 Clean invalid unconfirmed transactions during startup.
- Various race conditions around the bolt.DB blockchain DB
- Missing `strand()` call in `daemon.Visor.AnnounceTxns`.

### Security

## [0.19.1] - 2017-08-26

### Fixed

- #459 dist folder in repo out of date, wallet gui does not load

## [0.19.0] - 2017-07-11

### Added

- Add synchronize indicator when downloading blocks.
- #352 Store unspent pool in db for quick recovery when node restart
- Speed up the time the node start the browser
- Cache unspent pool in memory to speed up query action
- #411 Add button to hide seed
- #380 Move anything with heavy imports into util sub package

### Fixed

- #421 Sort wallet transaction history by time
- #398 Remove seeds from DOM
- #390 Make `go test ./src/...` work
- #383 Error during installation from skycoin source code
- #375 Node can't recovery from zero connections
- #376 Explorer api `/explorer/address` does not return spend transactions
- #373 Master node will be closed if there're no transactions need to execute
- #360 Node will crash when do ctrl+c while downloading blocks
- #350 Wallet name always 'undefined' after loading wallet from seed

[Unreleased]: https://github.com/skycoin/skycoin/compare/master...develop
[0.24.1]: https://github.com/skycoin/skycoin/compare/v0.24.0...v0.24.1
[0.24.0]: https://github.com/skycoin/skycoin/compare/v0.23.0...v0.24.0
[0.23.0]: https://github.com/skycoin/skycoin/compare/v0.22.0...v0.23.0
[0.22.0]: https://github.com/skycoin/skycoin/compare/v0.21.1...v0.22.0
[0.21.1]: https://github.com/skycoin/skycoin/compare/v0.21.0...v0.21.1
[0.21.0]: https://github.com/skycoin/skycoin/compare/v0.20.4...v0.21.0
[0.20.4]: https://github.com/skycoin/skycoin/compare/v0.20.3...v0.20.4
[0.20.3]: https://github.com/skycoin/skycoin/compare/v0.20.2...v0.20.3
[0.20.2]: https://github.com/skycoin/skycoin/compare/v0.20.1...v0.20.2
[0.20.1]: https://github.com/skycoin/skycoin/compare/v0.20.0...v0.20.1
[0.20.0]: https://github.com/skycoin/skycoin/compare/v0.19.1...v0.20.0
[0.19.1]: https://github.com/skycoin/skycoin/compare/v0.19.0...v0.19.1
[0.19.0]: https://github.com/skycoin/skycoin/commit/dd924e1f2de8fab945e05b3245dbeabf267f2910<|MERGE_RESOLUTION|>--- conflicted
+++ resolved
@@ -23,13 +23,9 @@
 - Add `verbose` flag to `/api/v1/block`, `/api/v1/blocks`, `/api/v1/last_blocks`, `/api/v1/pendingTxs`, `/api/v1/transaction`, `/api/v1/transactions`, `/api/v1/wallet/transactions` to return verbose block data, which includes the address, coins, hours and calculcated_hours of the block's transaction's inputs
 - Add `encoded` flag to `/api/v1/transaction` to return an encoded transaction
 - Add `-http-prof-host` option to choose the HTTP profiler's bind hostname (defaults to `localhost:6060`)
-<<<<<<< HEAD
 - Add `-enable-api-sets`, `-disable-api-sets`, `-enable-all-api-sets` options to choose which sets of API endpoints to enable. Options are `READ`, `STATUS`, `WALLET`, `INSECURE_WALLET_SEED`, `DEPRECATED_WALLET_SPEND`. Multiple values must be comma separated.
-=======
-- Add `-enable-api-set` option to choose which sets of API endpoints to enable. Options are `READ`, `STATUS`, `WALLET`, `WALLET_SEED`, `DEPRECATED_WALLET_SPEND`. Multiple values must be comma separated. Deprecates `-enable-wallet-api` and `-enable-seed-api`.
 - `/api/v1/wallet/spend` is deprecated and requires `-enable-api-set=DEPRECATED_WALLET_SPEND` to enable it. Use `/api/v1/wallet/transaction` and `/api/v1/injectTransaction` instead.
 - Add `/api/v2/wallet/recover` to recover an encrypted wallet by providing the seed
->>>>>>> cd104afd
 
 ### Fixed
 
