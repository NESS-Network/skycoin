
#include <stdio.h>
#include <string.h>
#include <criterion/criterion.h>
#include <criterion/new/assert.h>

#include "libskycoin.h"
#include "skyerrors.h"
#include "skystring.h"
#include "skytest.h"

#define SKYCOIN_ADDRESS_VALID "2GgFvqoyk9RjwVzj8tqfcXVXB4orBwoc9qv"

TestSuite(cipher_address, .init = setup, .fini = teardown);

// buffer big enough to hold all kind of data needed by test cases
unsigned char buff[1024];

Test(cipher_address, TestDecodeBase58Address) {

  cipher__Address a;
  cipher__PubKey p;
  cipher__SecKey s;

  cr_assert(SKY_cipher_GenerateKeyPair(&p, &s) == SKY_OK);
  cr_assert(SKY_cipher_AddressFromPubKey(&p, &a) == SKY_OK);
  cr_assert(SKY_cipher_Address_Verify(&a, &p) == SKY_OK);

  cipher__Address addr;
  GoString strAddr = {SKYCOIN_ADDRESS_VALID, 35};
  cr_assert(SKY_cipher_DecodeBase58Address(strAddr, &addr) == SKY_OK,
            "accept valid address");

  int errorcode;
  char tempStr[50];
  // preceding whitespace is invalid
  strcpy(tempStr, " ");
  strcat(tempStr, SKYCOIN_ADDRESS_VALID);
  strAddr.p = tempStr;
  strAddr.n = strlen(tempStr);
  errorcode = SKY_cipher_DecodeBase58Address(strAddr, &addr);
  cr_assert(
      errorcode == SKY_ErrInvalidBase58Char,
      "preceding whitespace is invalid"
  );

  // preceding zeroes are invalid
  strcpy(tempStr, "000");
  strcat(tempStr, SKYCOIN_ADDRESS_VALID);
  strAddr.p = tempStr;
  strAddr.n = strlen(tempStr);
  errorcode = SKY_cipher_DecodeBase58Address(strAddr, &addr);
  cr_assert(
      errorcode == SKY_ErrInvalidBase58Char,
      "leading zeroes prefix are invalid"
  );

  // trailing whitespace is invalid
  strcpy(tempStr, SKYCOIN_ADDRESS_VALID);
  strcat(tempStr, " ");
  strAddr.p = tempStr;
  strAddr.n = strlen(tempStr);
  errorcode = SKY_cipher_DecodeBase58Address(strAddr, &addr);
  cr_assert(
      errorcode == SKY_ErrInvalidBase58Char,
      "trailing whitespace is invalid"
  );

  // trailing zeroes are invalid
  strcpy(tempStr, SKYCOIN_ADDRESS_VALID);
  strcat(tempStr, "000");
  strAddr.p = tempStr;
  strAddr.n = strlen(tempStr);
  errorcode = SKY_cipher_DecodeBase58Address(strAddr, &addr);
  cr_assert(
      errorcode == SKY_ErrInvalidBase58Char,
      "trailing zeroes suffix are invalid"
  );
}

Test(cipher_address, TestAddressFromBytes) {
  GoString strAddr = {SKYCOIN_ADDRESS_VALID, 35};
  cipher__Address addr, addr2;
  GoSlice bytes;

  bytes.data = buff;
  bytes.len = 0;
  bytes.cap = sizeof(buff);

  SKY_cipher_DecodeBase58Address(strAddr, &addr);
  SKY_cipher_Address_BitcoinBytes(&addr, (GoSlice_ *)&bytes);
  cr_assert(bytes.len > 0, "address bytes written");
  cr_assert(SKY_cipher_BitcoinAddressFromBytes(bytes, &addr2) == SKY_OK,
            "convert bytes to SKY address");

  cr_assert(eq(type(cipher__Address), addr, addr2));

  int bytes_len = bytes.len;

  bytes.len = bytes.len - 2;
  cr_assert(SKY_cipher_BitcoinAddressFromBytes(bytes, &addr2) == SKY_ErrAddressInvalidLength, "no SKY address due to short bytes length");

  bytes.len = bytes_len;
  ((char *) bytes.data)[bytes.len - 1] = '2';
  cr_assert(SKY_cipher_BitcoinAddressFromBytes(bytes, &addr2) == SKY_ErrAddressInvalidChecksum, "no SKY address due to corrupted bytes");
}

Test(cipher_address, TestAddressVerify) {

  cipher__PubKey pubkey;
  cipher__SecKey seckey;
  cipher__PubKey pubkey2;
  cipher__SecKey seckey2;
  cipher__Address addr;

  SKY_cipher_GenerateKeyPair(&pubkey, &seckey);
  SKY_cipher_AddressFromPubKey(&pubkey, &addr);

  // Valid pubkey+address
  cr_assert(SKY_cipher_Address_Verify(&addr, &pubkey) == SKY_OK,
            "Valid pubkey + address");

  SKY_cipher_GenerateKeyPair(&pubkey, &seckey2);
  //   // Invalid pubkey
  cr_assert( SKY_cipher_Address_Verify(&addr,&pubkey) == SKY_ErrAddressInvalidPubKey," Invalid pubkey");

  // Bad version
  addr.Version = 0x01;
  cr_assert( SKY_cipher_Address_Verify(&addr,&pubkey) == SKY_ErrAddressInvalidVersion,"  Bad version");
}

Test(cipher_address, TestAddressString) {
  cipher__PubKey p;
  cipher__SecKey s1;
  GoInt result;
  result = SKY_cipher_GenerateKeyPair(&p, &s1);
  cr_assert(result == SKY_OK, "SKY_cipher_GenerateKeyPair failed");

  cipher__Address a;
  result = SKY_cipher_AddressFromPubKey(&p, &a);
  cr_assert(result == SKY_OK, "SKY_cipher_AddressFromPubKey failed");
  char buffer_s[1024];
  GoString_ s = {buffer_s, 0};
  result = SKY_cipher_Address_String(&a, &s);
  cr_assert(result == SKY_OK, "SKY_cipher_Address_String failed");
  cipher__Address a2;
  char buffer_sConvert[1024];
  GoString sConvert = {buffer_sConvert, 0};
  toGoString(&s, &sConvert);
  result = SKY_cipher_DecodeBase58Address(sConvert, &a2);
  cr_assert(result == SKY_OK);
  cr_assert(eq(type(cipher__Address), a, a2));
  char buffer_s2[1024];
  GoString_ s2 = {buffer_s2, 0};
  result = SKY_cipher_Address_String(&a2, &s2);
  cr_assert(result == SKY_OK, "SKY_cipher_Address_String failed");
  cipher__Address a3;
  char buffer_s2Convert[1024];
  GoString s2Convert = {buffer_s2Convert, 0};
  toGoString(&s2, &s2Convert);
  result = SKY_cipher_DecodeBase58Address(s2Convert, &a3);
  cr_assert(result == SKY_OK, "SKY_cipher_DecodeBase58Address failed");
  cr_assert(eq(type(cipher__Address), a2, a3));
}

Test(cipher, TestBitcoinAddress1) {

  cipher__SecKey seckey;
  cipher__PubKey pubkey;

  GoString
      str = {"1111111111111111111111111111111111111111111111111111111111111111",
             64},
      s1, s2;

  unsigned int error;
  error = SKY_cipher_SecKeyFromHex(str, &seckey);
  cr_assert(error == SKY_OK, "Create SecKey from Hex");
  error = SKY_cipher_PubKeyFromSecKey(&seckey, &pubkey);
  cr_assert(error == SKY_OK, "Create PubKey from SecKey");

  GoString pubkeyStr = {
      "034f355bdcb7cc0af728ef3cceb9615d90684bb5b2ca5f859ab0f0b704075871aa", 66};

  SKY_cipher_PubKey_Hex(&pubkey, (GoString_ *)&s1);
  registerMemCleanup((void *)s1.p);
  cr_assert(eq(type(GoString), pubkeyStr, s1));

  GoString bitcoinStr = {"1Q1pE5vPGEEMqRcVRMbtBK842Y6Pzo6nK9", 34};
  SKY_cipher_BitcoinAddressFromPubkey(&pubkey, (GoString_ *)&s2);
  registerMemCleanup((void *)s2.p);
  cr_assert(eq(type(GoString), bitcoinStr, s2));
}

Test(cipher, TestBitcoinAddress2) {

  cipher__SecKey seckey;
  cipher__PubKey pubkey;
  GoString
      str = {"dddddddddddddddddddddddddddddddddddddddddddddddddddddddddddddddd",
             64},
      s1, s2;

  unsigned int error;
  error = SKY_cipher_SecKeyFromHex(str, &seckey);
  cr_assert(error == SKY_OK, "Create SecKey from Hex");
  error = SKY_cipher_PubKeyFromSecKey(&seckey, &pubkey);
  cr_assert(error == SKY_OK, "Create PubKey from SecKey");

  char strBuff[101];
  GoString pubkeyStr = {
      "02ed83704c95d829046f1ac27806211132102c34e9ac7ffa1b71110658e5b9d1bd", 66};
  SKY_cipher_PubKey_Hex(&pubkey, (GoString_ *)&s1);
  registerMemCleanup((void *)s1.p);
  cr_assert(eq(type(GoString), pubkeyStr, s1));

  GoString bitcoinStr = {"1NKRhS7iYUGTaAfaR5z8BueAJesqaTyc4a", 34};
  SKY_cipher_BitcoinAddressFromPubkey(&pubkey, (GoString_ *)&s2);
  registerMemCleanup((void *)s2.p);
  cr_assert(eq(type(GoString), bitcoinStr, s2));
}

Test(cipher, TestBitcoinAddress3) {

  cipher__SecKey seckey;
  cipher__PubKey pubkey;
  GoString str = {
      "47f7616ea6f9b923076625b4488115de1ef1187f760e65f89eb6f4f7ff04b012", 64};

  unsigned int error;
  error = SKY_cipher_SecKeyFromHex(str, &seckey);
  cr_assert(error == SKY_OK, "Create SecKey from Hex");
  error = SKY_cipher_PubKeyFromSecKey(&seckey, &pubkey);
  cr_assert(error == SKY_OK, "Create PubKey from SecKey");

  char strBuff[101];
  GoString
      pubkeyStr =
          {"032596957532fc37e40486b910802ff45eeaa924548c0e1c080ef804e523ec3ed3",
           66},
      s1, s2;

  SKY_cipher_PubKey_Hex(&pubkey, (GoString_ *)&s1);
  registerMemCleanup((void *)s1.p);
  cr_assert(eq(type(GoString), pubkeyStr, s1));

  GoString bitcoinStr = {"19ck9VKC6KjGxR9LJg4DNMRc45qFrJguvV", 34};
  SKY_cipher_BitcoinAddressFromPubkey(&pubkey, (GoString_ *)&s2);
  registerMemCleanup((void *)s2.p);
  cr_assert(eq(type(GoString), bitcoinStr, s2));
}

Test(cipher_address, TestBitcoinWIPRoundTrio) {

  cipher__SecKey seckey;
  cipher__PubKey pubkey;
  GoSlice slice;
  slice.data = buff;
  slice.cap = sizeof(buff);
  slice.len = 33;

  SKY_cipher_GenerateKeyPair(&pubkey, &seckey);

  GoString_ wip1;

  SKY_cipher_BitcoinWalletImportFormatFromSeckey(&seckey, &wip1);

  cipher__SecKey seckey2;

  unsigned int err;

  err =
      SKY_cipher_SecKeyFromWalletImportFormat((*((GoString *)&wip1)), &seckey2);

  GoString_ wip2;

  SKY_cipher_BitcoinWalletImportFormatFromSeckey(&seckey2, &wip2);

  cr_assert(err == SKY_OK);

  cr_assert(eq(u8[sizeof(cipher__SecKey)], seckey, seckey2));

  GoString_ seckeyhex1;
  GoString_ seckeyhex2;

  SKY_cipher_SecKey_Hex(&seckey, &seckeyhex1);
  SKY_cipher_SecKey_Hex(&seckey2, &seckeyhex2);
  cr_assert(eq(type(GoString), (*(GoString *)&seckeyhex1),
               (*(GoString *)&seckeyhex2)));
  cr_assert(eq(type(GoString), (*(GoString *)&wip1), (*(GoString *)&wip2)));
}

Test(cipher_address, TestBitcoinWIP) {

  // wallet input format string
  GoString wip[3];

  wip[0].p = "KwntMbt59tTsj8xqpqYqRRWufyjGunvhSyeMo3NTYpFYzZbXJ5Hp";
  wip[1].p = "L4ezQvyC6QoBhxB4GVs9fAPhUKtbaXYUn8YTqoeXwbevQq4U92vN";
  wip[2].p = "KydbzBtk6uc7M6dXwEgTEH2sphZxSPbmDSz6kUUHi4eUpSQuhEbq";
  wip[0].n = 52;
  wip[1].n = 52;
  wip[2].n = 52;

  //   // //the expected pubkey to generate
  GoString_ pub[3];

  pub[0].p =
      "034f355bdcb7cc0af728ef3cceb9615d90684bb5b2ca5f859ab0f0b704075871aa";
  pub[1].p =
      "02ed83704c95d829046f1ac27806211132102c34e9ac7ffa1b71110658e5b9d1bd";
  pub[2].p =
      "032596957532fc37e40486b910802ff45eeaa924548c0e1c080ef804e523ec3ed3";

  pub[0].n = 66;
  pub[1].n = 66;
  pub[2].n = 66;

  // //the expected addrss to generate

  GoString addr[3];

  addr[0].p = "1Q1pE5vPGEEMqRcVRMbtBK842Y6Pzo6nK9";
  addr[1].p = "1NKRhS7iYUGTaAfaR5z8BueAJesqaTyc4a";
  addr[2].p = "19ck9VKC6KjGxR9LJg4DNMRc45qFrJguvV";
<<<<<<< HEAD

  addr[0].n = 34;
  addr[1].n = 34;
  addr[2].n = 34;

=======

  addr[0].n = 34;
  addr[1].n = 34;
  addr[2].n = 34;

>>>>>>> 75d6d997
  for (int i = 0; i < 3; i++) {
    cipher__SecKey seckey;
    unsigned int err;

    err = SKY_cipher_SecKeyFromWalletImportFormat(wip[i], &seckey);
    cr_assert(err == SKY_OK);

    cipher__PubKey pubkey;

    SKY_cipher_PubKeyFromSecKey(&seckey, &pubkey);

    unsigned char *pubkeyhextmp;
    GoString_ string;

    SKY_cipher_PubKey_Hex(&pubkey, &string);
    cr_assert(
        eq(type(GoString), (*(GoString *)&string), (*(GoString *)&pub[i])));
    GoString bitcoinAddr;
    SKY_cipher_BitcoinAddressFromPubkey(&pubkey, (GoString_ *)&bitcoinAddr);
    cr_assert(eq(type(GoString), addr[i], bitcoinAddr));
  }
}

Test(cipher_address, TestAddressBulk) {

  unsigned char buff[50];
  GoSlice slice = {buff, 0, 50};

  for (int i = 0; i < 1024; ++i) {
    randBytes(&slice, 32);
    cipher__PubKey pubkey;
    cipher__SecKey seckey;
    SKY_cipher_GenerateDeterministicKeyPair(slice, &pubkey, &seckey);
    cipher__Address addr;
    SKY_cipher_AddressFromPubKey(&pubkey, &addr);
    unsigned int err;
    err = SKY_cipher_Address_Verify(&addr, &pubkey);
    cr_assert(err == SKY_OK);
    GoString strAddr;
    SKY_cipher_Address_String(&addr, (GoString_ *)&strAddr);
    registerMemCleanup((void *)strAddr.p);
    cipher__Address addr2;

    err = SKY_cipher_DecodeBase58Address(strAddr, &addr2);
    cr_assert(err == SKY_OK);
    cr_assert(eq(type(cipher__Address), addr, addr2));
  }
}

Test(cipher_address, TestBitcoinAddressFromBytes) {
  cipher__PubKey p;
  cipher__SecKey s;
  GoInt result;
  result = SKY_cipher_GenerateKeyPair(&p, &s);
  cr_assert(result == SKY_OK, "SKY_cipher_GenerateKeyPair failed");
  cipher__Address a;
  result = SKY_cipher_AddressFromPubKey(&p, &a);
  cr_assert(result == SKY_OK, "SKY_cipher_AddressFromPubKey failed");
  cipher__Address a2;
  cipher__PubKeySlice pk = {NULL, 0, 0};
  result = SKY_cipher_Address_BitcoinBytes(&a, &pk);
  cr_assert(result == SKY_OK, "SKY_cipher_Address_BitcoinBytes failed");
  registerMemCleanup(pk.data);
  GoSlice pk_convert = {pk.data, pk.len, pk.cap};
  result = SKY_cipher_BitcoinAddressFromBytes(pk_convert, &a2);
  cr_assert(result == SKY_OK);
  cr_assert(eq(type(cipher__Address), a2, a));

  cipher__PubKeySlice b = {NULL, 0, 0};
  result = SKY_cipher_Address_BitcoinBytes(&a, &b);
  cr_assert(result == SKY_OK, "SKY_cipher_Address_BitcoinBytes");
  registerMemCleanup(b.data);

  GoInt_ b_len = b.len;

  // Invalid number of bytes
  b.len = b.len - 2;
  cipher__Address addr2;
  GoSlice b_convert = {b.data, b.len, b.cap};
  cr_assert(SKY_cipher_BitcoinAddressFromBytes(b_convert, &addr2) ==
                SKY_ErrAddressInvalidLength,
            "Invalid address length");

  // Invalid checksum
  b_convert.len = b_len;
  (((char *)b_convert.data)[b_convert.len - 1])++;
  cr_assert(SKY_cipher_BitcoinAddressFromBytes(b_convert, &addr2) ==
                SKY_ErrAddressInvalidChecksum,
            "Invalid checksum");

  result = SKY_cipher_AddressFromPubKey(&p, &a);
  cr_assert(result == SKY_OK, "SKY_cipher_AddressFromPubKey failed");
  a.Version = 2;
  char *buffer[1024];
  cipher__PubKeySlice b1 = {buffer, 0, 1024};
  result = SKY_cipher_Address_BitcoinBytes(&a, &b1);
  cr_assert(result == SKY_OK, "SKY_cipher_Address_BitcoinBytes failed");
  GoSlice b1_convert = {b1.data, b1.len, b1.cap};
  result = SKY_cipher_BitcoinAddressFromBytes(b1_convert, &addr2);
  cr_assert(result == SKY_ErrAddressInvalidVersion, "Invalid version");
}

<<<<<<< HEAD
Test(cipher_address, TestMustDecodeBase58Address, SKY_ABORT) {
  cipher__PubKey p;
  cipher__SecKey s;
  GoInt result;
  result = SKY_cipher_GenerateKeyPair(&p, &s);
  cr_assert(result == SKY_OK, "SKY_cipher_GenerateKeyPair failed");
  cipher__Address a;
  result = SKY_cipher_AddressFromPubKey(&p, &a);
  cr_assert(result == SKY_OK, "SKY_cipher_AddressFromPubKey failed");

  result = SKY_cipher_Address_Verify(&a, &p);
  cr_assert(result == SKY_OK);
  GoString str = {"", 0};
  cipher__Address addr;
  result = SKY_cipher_MustDecodeBase58Address(str, &addr);
  cr_assert(result == SKY_ERROR);
  str.p = "cascs";
  str.n = 5;
  result = SKY_cipher_MustDecodeBase58Address(str, &addr);
  cr_assert(result == SKY_ERROR);

  char *buff_pks[1024];
  cipher__PubKeySlice b = {buff_pks, 0, 1024};
  result = SKY_cipher_Address_Bytes(&a, &b);
  cr_assert(result == SKY_OK, "SKY_cipher_Address_Bytes failed");
  int b_len = b.len;
  b.len = (int)(b_len / 2);
  GoSlice bConvert = {&b.data, b.len, b.cap};
  char buffer_h[1024];
  GoString_ h = {buffer_h, 0};
  result = SKY_base58_Hex2Base58String(bConvert, &h);
  cr_assert(result == SKY_OK, "SKY_base58_Hex2Base58String failed");
  char buffer_hConvert[1024];
  GoString hConvert = {buffer_hConvert, 0};
  toGoString(&h, &hConvert);
  result = SKY_cipher_MustDecodeBase58Address(hConvert, &addr);
  cr_assert(result == SKY_ERROR);

  b.len = b_len;
  GoSlice b2Convert = {b.data, b.len, b.cap};
  char buffer_h2[1024];
  GoString_ h2 = {buffer_h2, 0};
  result = SKY_base58_Hex2Base58String(b2Convert, &h2);
  cr_assert(result == SKY_OK, "SKY_base58_Hex2Base58String failed");
  char buffer_h2Convert[1024];
  GoString h2Convert = {buffer_h2, 0};
  toGoString(&h2, &h2Convert);
  result = SKY_cipher_MustDecodeBase58Address(h2Convert, &addr);
  cr_assert(result == SKY_OK);

  cipher__Address a2;

  result = SKY_cipher_MustDecodeBase58Address(h2Convert, &a2);
  cr_assert(result == SKY_OK, "SKY_cipher_MustDecodeBase58Address failed");
  cr_assert(eq(type(cipher__Address), a, a2));

  result = SKY_cipher_Address_String(&a, &h2);
  cr_assert(result == SKY_OK, "SKY_cipher_Address_String failed");
  toGoString(&h2, &h2Convert);
  result = SKY_cipher_MustDecodeBase58Address(h2Convert, &a2);
  cr_assert(result == SKY_OK, "SKY_cipher_MustDecodeBase58Address failed");
  cr_assert(eq(type(cipher__Address), a, a2));

  char strbadAddr[1024];
  char buffer_addrStr[1024];
  GoString_ addStr = {buffer_addrStr, 0};
  result = SKY_cipher_Address_String(&a, &addStr);
  cr_assert(result == SKY_OK, "SKY_cipher_Address_String failed");

  // preceding whitespace is invalid
  strcpy(strbadAddr, " ");
  strncat(strbadAddr, addStr.p, addStr.n);
  GoString badAddr = {strbadAddr, strlen(strbadAddr)};
  result = SKY_cipher_MustDecodeBase58Address(badAddr, &addr);
  cr_assert(result == SKY_ERROR);

  // preceding zeroes are invalid
  strcpy(strbadAddr, "000");
  strncat(strbadAddr, addStr.p, addStr.n);
  badAddr.p = strbadAddr;
  badAddr.n = strlen(strbadAddr);
  result = SKY_cipher_MustDecodeBase58Address(badAddr, &addr);
  cr_assert(result == SKY_ERROR);

  // trailing whitespace is invalid
  strcpy(strbadAddr, addStr.p);
  strcat(strbadAddr, " ");
  badAddr.p = strbadAddr;
  badAddr.n = strlen(strbadAddr);
  result = SKY_cipher_MustDecodeBase58Address(badAddr, &addr);
  cr_assert(result == SKY_ERROR);

  // trailing zeroes are invalid
  strcpy(strbadAddr, addStr.p);
  strcat(strbadAddr, "000");
  badAddr.p = strbadAddr;
  badAddr.n = strlen(strbadAddr);
  result = SKY_cipher_MustDecodeBase58Address(badAddr, &addr);
  cr_assert(result == SKY_ERROR);
}

=======
>>>>>>> 75d6d997
Test(cipher_address, TestAddressRoundtrip) {
  cipher__PubKey p;
  cipher__SecKey s;
  GoInt result;
  result = SKY_cipher_GenerateKeyPair(&p, &s);
  cr_assert(result == SKY_OK, "SKY_cipher_GenerateKeyPair");
  cipher__Address a;
  result = SKY_cipher_AddressFromPubKey(&p, &a);
  cr_assert(result == SKY_OK, "SKY_cipher_AddressFromPubKey failed");
  char buffer_aBytes[1024];
  cipher__PubKeySlice aBytes = {buffer_aBytes, 0, 1024};
  result = SKY_cipher_Address_Bytes(&a, &aBytes);
  cr_assert(result == SKY_OK, "SKY_cipher_Address_Bytes failed");
  GoSlice aBytesSlice = {aBytes.data, aBytes.len, aBytes.cap};
  cipher__Address a2;
  result = SKY_cipher_AddressFromBytes(aBytesSlice, &a2);
  cr_assert(result == SKY_OK, "SKY_cipher_AddressFromBytes failed");

  cr_assert(eq(type(cipher__Address), a, a2));
  char buffer_aString[1024];
  char buffer_a2String[1024];
  GoString_ aString = {buffer_aString, 0};
  GoString_ a2String = {buffer_a2String, 0};
  result = SKY_cipher_Address_String(&a, &aString);
  result = SKY_cipher_Address_String(&a2, &a2String);

  cr_assert(eq(type(GoString_), a2String, aString));
}

Test(cipher_address, TestAddressNull) {
  cipher__Address a;
  memset(&a, 0, sizeof(cipher__Address));
  GoUint32 result;
  GoUint8 isNull;
  result = SKY_cipher_Address_Null(&a, &isNull);
  cr_assert(result == SKY_OK, "SKY_cipher_Address_Null");
  cr_assert(isNull == 1);

  cipher__PubKey p;
  cipher__SecKey s;

  result = SKY_cipher_GenerateKeyPair(&p, &s);
  cr_assert(result == SKY_OK, "SKY_cipher_GenerateKeyPair failed");

  result = SKY_cipher_AddressFromPubKey(&p, &a);
  cr_assert(result == SKY_OK, "SKY_cipher_AddressFromPubKey failed");
  result = SKY_cipher_Address_Null(&a, &isNull);
  cr_assert(result == SKY_OK, "SKY_cipher_Address_Null");
  cr_assert(isNull == 0);
}<|MERGE_RESOLUTION|>--- conflicted
+++ resolved
@@ -323,19 +323,11 @@
   addr[0].p = "1Q1pE5vPGEEMqRcVRMbtBK842Y6Pzo6nK9";
   addr[1].p = "1NKRhS7iYUGTaAfaR5z8BueAJesqaTyc4a";
   addr[2].p = "19ck9VKC6KjGxR9LJg4DNMRc45qFrJguvV";
-<<<<<<< HEAD
 
   addr[0].n = 34;
   addr[1].n = 34;
   addr[2].n = 34;
 
-=======
-
-  addr[0].n = 34;
-  addr[1].n = 34;
-  addr[2].n = 34;
-
->>>>>>> 75d6d997
   for (int i = 0; i < 3; i++) {
     cipher__SecKey seckey;
     unsigned int err;
@@ -438,110 +430,6 @@
   cr_assert(result == SKY_ErrAddressInvalidVersion, "Invalid version");
 }
 
-<<<<<<< HEAD
-Test(cipher_address, TestMustDecodeBase58Address, SKY_ABORT) {
-  cipher__PubKey p;
-  cipher__SecKey s;
-  GoInt result;
-  result = SKY_cipher_GenerateKeyPair(&p, &s);
-  cr_assert(result == SKY_OK, "SKY_cipher_GenerateKeyPair failed");
-  cipher__Address a;
-  result = SKY_cipher_AddressFromPubKey(&p, &a);
-  cr_assert(result == SKY_OK, "SKY_cipher_AddressFromPubKey failed");
-
-  result = SKY_cipher_Address_Verify(&a, &p);
-  cr_assert(result == SKY_OK);
-  GoString str = {"", 0};
-  cipher__Address addr;
-  result = SKY_cipher_MustDecodeBase58Address(str, &addr);
-  cr_assert(result == SKY_ERROR);
-  str.p = "cascs";
-  str.n = 5;
-  result = SKY_cipher_MustDecodeBase58Address(str, &addr);
-  cr_assert(result == SKY_ERROR);
-
-  char *buff_pks[1024];
-  cipher__PubKeySlice b = {buff_pks, 0, 1024};
-  result = SKY_cipher_Address_Bytes(&a, &b);
-  cr_assert(result == SKY_OK, "SKY_cipher_Address_Bytes failed");
-  int b_len = b.len;
-  b.len = (int)(b_len / 2);
-  GoSlice bConvert = {&b.data, b.len, b.cap};
-  char buffer_h[1024];
-  GoString_ h = {buffer_h, 0};
-  result = SKY_base58_Hex2Base58String(bConvert, &h);
-  cr_assert(result == SKY_OK, "SKY_base58_Hex2Base58String failed");
-  char buffer_hConvert[1024];
-  GoString hConvert = {buffer_hConvert, 0};
-  toGoString(&h, &hConvert);
-  result = SKY_cipher_MustDecodeBase58Address(hConvert, &addr);
-  cr_assert(result == SKY_ERROR);
-
-  b.len = b_len;
-  GoSlice b2Convert = {b.data, b.len, b.cap};
-  char buffer_h2[1024];
-  GoString_ h2 = {buffer_h2, 0};
-  result = SKY_base58_Hex2Base58String(b2Convert, &h2);
-  cr_assert(result == SKY_OK, "SKY_base58_Hex2Base58String failed");
-  char buffer_h2Convert[1024];
-  GoString h2Convert = {buffer_h2, 0};
-  toGoString(&h2, &h2Convert);
-  result = SKY_cipher_MustDecodeBase58Address(h2Convert, &addr);
-  cr_assert(result == SKY_OK);
-
-  cipher__Address a2;
-
-  result = SKY_cipher_MustDecodeBase58Address(h2Convert, &a2);
-  cr_assert(result == SKY_OK, "SKY_cipher_MustDecodeBase58Address failed");
-  cr_assert(eq(type(cipher__Address), a, a2));
-
-  result = SKY_cipher_Address_String(&a, &h2);
-  cr_assert(result == SKY_OK, "SKY_cipher_Address_String failed");
-  toGoString(&h2, &h2Convert);
-  result = SKY_cipher_MustDecodeBase58Address(h2Convert, &a2);
-  cr_assert(result == SKY_OK, "SKY_cipher_MustDecodeBase58Address failed");
-  cr_assert(eq(type(cipher__Address), a, a2));
-
-  char strbadAddr[1024];
-  char buffer_addrStr[1024];
-  GoString_ addStr = {buffer_addrStr, 0};
-  result = SKY_cipher_Address_String(&a, &addStr);
-  cr_assert(result == SKY_OK, "SKY_cipher_Address_String failed");
-
-  // preceding whitespace is invalid
-  strcpy(strbadAddr, " ");
-  strncat(strbadAddr, addStr.p, addStr.n);
-  GoString badAddr = {strbadAddr, strlen(strbadAddr)};
-  result = SKY_cipher_MustDecodeBase58Address(badAddr, &addr);
-  cr_assert(result == SKY_ERROR);
-
-  // preceding zeroes are invalid
-  strcpy(strbadAddr, "000");
-  strncat(strbadAddr, addStr.p, addStr.n);
-  badAddr.p = strbadAddr;
-  badAddr.n = strlen(strbadAddr);
-  result = SKY_cipher_MustDecodeBase58Address(badAddr, &addr);
-  cr_assert(result == SKY_ERROR);
-
-  // trailing whitespace is invalid
-  strcpy(strbadAddr, addStr.p);
-  strcat(strbadAddr, " ");
-  badAddr.p = strbadAddr;
-  badAddr.n = strlen(strbadAddr);
-  result = SKY_cipher_MustDecodeBase58Address(badAddr, &addr);
-  cr_assert(result == SKY_ERROR);
-
-  // trailing zeroes are invalid
-  strcpy(strbadAddr, addStr.p);
-  strcat(strbadAddr, "000");
-  badAddr.p = strbadAddr;
-  badAddr.n = strlen(strbadAddr);
-  result = SKY_cipher_MustDecodeBase58Address(badAddr, &addr);
-  cr_assert(result == SKY_ERROR);
-}
-
-=======
->>>>>>> 75d6d997
 Test(cipher_address, TestAddressRoundtrip) {
   cipher__PubKey p;
   cipher__SecKey s;
