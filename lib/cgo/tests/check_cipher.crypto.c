--- conflicted
+++ resolved
@@ -7,24 +7,9 @@
 
 #include "libskycoin.h"
 #include "skyerrors.h"
+#include "skystring.h"
 #include "skytest.h"
-#include "libsky_string.h"
-
-<<<<<<< HEAD
-=======
-
-
-// TODO: Move to libsky_io.c
-void fprintbuff(FILE *f, void *buff, size_t n) {
-  unsigned char *ptr = (unsigned char *) buff;
-  fprintf(f, "[ ");
-  for (; n; --n, ptr++) {
-    fprintf(f, "%02d ", *ptr);
-  }
-  fprintf(f, "]");
-}
-
->>>>>>> 1e2d4053
+
 Test(asserts, TestNewPubKey) {
   unsigned char buff[101];
   GoSlice slice;
