#include <stdio.h>
#include <string.h>

#include <criterion/criterion.h>
#include <criterion/new/assert.h>

#include "libskycoin.h"
#include "skyerrors.h"
#include "skystring.h"
#include "skytest.h"

void freshSumRipemd160(GoSlice bytes, Ripemd160* rp160){

  SKY_cipher_HashRipemd160(bytes, rp160);
}

void freshSumSHA256(GoSlice bytes, SHA256* sha256){

  SKY_cipher_SumSHA256(bytes, sha256);
}

Test(cipher,TestHashRipemd160){
  Ripemd160 tmp;
  Ripemd160 r;
  Ripemd160 r2;
  unsigned char buff[257];
  GoSlice slice = { buff, 0, 257 };

  randBytes(&slice,128);
  SKY_cipher_HashRipemd160(slice,&tmp);
  randBytes(&slice,160);
  SKY_cipher_HashRipemd160(slice,&r);
  cr_assert(not(eq(u8[sizeof(Ripemd160)],tmp,r)));

  unsigned char buff1[257];
  GoSlice b = { buff1, 0, 257 };
  randBytes(&b,256);
  SKY_cipher_HashRipemd160(b,&r2);
  cr_assert(not(eq(u8[sizeof(Ripemd160)],r2,tmp)));
  freshSumRipemd160(b,&tmp);
  cr_assert(eq(u8[20],tmp,r2));
}

Test(hash,TestRipemd160Set){

  Ripemd160 h;
  unsigned char buff[101];
  GoSlice slice = { buff, 0, 101 };
  int error;

  memset(h, 0, sizeof(Ripemd160));
  randBytes(&slice,21);

  error = SKY_cipher_Ripemd160_Set(&h,slice);
  cr_assert( error == SKY_ERROR);

  randBytes(&slice,100);
  error = SKY_cipher_Ripemd160_Set(&h,slice);
  cr_assert(error == SKY_ERROR);

  randBytes(&slice,19);
  error = SKY_cipher_Ripemd160_Set(&h,slice);
  cr_assert(error == SKY_ERROR);

  randBytes(&slice,0);
  error = SKY_cipher_Ripemd160_Set(&h,slice);
  cr_assert(error == SKY_ERROR);

  randBytes(&slice,20);
  error = SKY_cipher_Ripemd160_Set(&h,slice);
  cr_assert(error == SKY_OK);
  cr_assert(eq(u8[20], h, buff));
}

Test(hash,TestSHA256Set){

  SHA256 h;
  unsigned char buff[101];
  GoSlice slice = { buff, 0, 101 };
  int error;

  randBytes(&slice,33);
  error=SKY_cipher_SHA256_Set(&h,slice);
  cr_assert(error == SKY_ERROR);

  randBytes(&slice,100);
  error=SKY_cipher_SHA256_Set(&h,slice);
  cr_assert(error == SKY_ERROR);

  randBytes(&slice,31);
  error=SKY_cipher_SHA256_Set(&h,slice);
  cr_assert(error == SKY_ERROR);

  randBytes(&slice,0);
  error=SKY_cipher_SHA256_Set(&h,slice);
  cr_assert(error == SKY_ERROR);

  randBytes(&slice,32);
  error=SKY_cipher_SHA256_Set(&h,slice);
  cr_assert(error == SKY_OK);

  cr_assert(eq(u8[32], h, slice.data));
}

Test(hash,TestSHA256Hex){

  SHA256 h;
  unsigned char buff[101];
  GoSlice slice = { buff, 0, 101 };
  int error;

  memset(&h, 0, sizeof(h));
  randBytes(&slice,32);
  SKY_cipher_SHA256_Set(&h,slice);
  GoString s;

  SKY_cipher_SHA256_Hex(&h, (GoString_ *)&s);
  registerMemCleanup(&s.p);

  SHA256 h2;

  error = SKY_cipher_SHA256FromHex(s, &h2 );
  cr_assert(error == SKY_OK);
  cr_assert(eq(u8[32],h,h2));

  GoString s2;

  SKY_cipher_SHA256_Hex(&h2, (GoString_ *) &s2);
  registerMemCleanup(&s2.p);
  cr_assert(eq(type(GoString),s,s2));
}

Test(hash,TestSHA256KnownValue){


  typedef struct 
  {
    char *input;
    char *output;
  } tmpstruct;

  tmpstruct vals[3];

  vals[0].input = "skycoin";
  vals[0].output = "5a42c0643bdb465d90bf673b99c14f5fa02db71513249d904573d2b8b63d353d";

  vals[1].input = "hello world";
  vals[1].output = "b94d27b9934d3e08a52e52d7da7dabfac484efe37a5380ee9088f7ace2efcde9";

  vals[2].input = "hello world asd awd awd awdapodawpokawpod ";
  vals[2].output = "99d71f95cafe05ea2dddebc35b6083bd5af0e44850c9dc5139b4476c99950be4";

  for (int i = 0; i < 3; ++i)
  {
    GoSlice slice_input;
    GoSlice slice_output;

    slice_input.data = vals[i].input;
    slice_input.len = strlen(vals[i].input);
    slice_input.cap = strlen(vals[i].input)+1;

    SHA256 sha;

    SKY_cipher_SumSHA256(slice_input,&sha);

    GoString_ tmp_output;

    SKY_cipher_SHA256_Hex(&sha,&tmp_output);
    registerMemCleanup(&tmp_output.p);

    cr_assert(strcmp(tmp_output.p,vals[i].output)== SKY_OK);
  }
}

Test(hash,TestSumSHA256){

  unsigned char bbuff[257],
  cbuff[257];
  GoSlice b = { bbuff, 0, 257 };
  SHA256 h1;
  randBytes(&b,256);
  SKY_cipher_SumSHA256(b,&h1);
  SHA256 tmp;
  cr_assert(not(eq(u8[32],h1,tmp)));
  GoSlice c = { cbuff, 0, 257 };
  randBytes(&c,256);
  SHA256 h2;
  SKY_cipher_SumSHA256(c,&h2);
  cr_assert(not(eq(u8[32],h2,tmp)));
  SHA256 tmp_h2;
  freshSumSHA256(c,&tmp_h2);
  cr_assert(eq(u8[32],h2,tmp_h2));
}

<<<<<<< HEAD
// Test(hash,TestSHA256FromHex){
// unsigned int error;
// SHA256 tmp;
//   // Invalid hex hash
// GoString tmp_string = {"cawcd",5};
// error = SKY_cipher_SHA256FromHex(tmp_string,&tmp);
// cr_assert(error != SKY_OK);
//   	// Truncated hex hash
//   SHA256 h;
//   unsigned char buff[130];
//   char sbuff[300];
//   GoSlice slice = { buff,0,130 };
//   randBytes(&slice,128);
//   SKY_cipher_SumSHA256(slice,&h);
//   int len = sizeof(h);
//   strnhex(h,sbuff,len/2);
//   GoString s1 = { sbuff, strlen(sbuff) };
//   error = SKY_cipher_SHA256FromHex(s1,&h);
//   cr_assert(error != SKY_OK);

//   // Valid hex hash
//   // FIXME
//   char sbuff1[32];
//   strnhex(h,sbuff1,len);
//   GoString s2 = {sbuff1,strlen(sbuff1)};
//   SHA256 h2;
//   error = SKY_cipher_SHA256FromHex(s2,&h2);
//   cr_assert(eq(u8[sizeof(SHA256)],h,h2));
//   cr_assert(error == SKY_OK);
// }
=======
Test(hash,TestSHA256FromHex){
  unsigned int error;
  SHA256 tmp;
  // Invalid hex hash
  GoString tmp_string = {"cawcd",5};
  error = SKY_cipher_SHA256FromHex(tmp_string,&tmp);
  cr_assert(error == SKY_ERROR);
  // Truncated hex hash
  SHA256 h;
  unsigned char buff[130];
  char sbuff[300];
  GoSlice slice = { buff,0,130 };
  randBytes(&slice,128);
  SKY_cipher_SumSHA256(slice,&h);
  strnhex(h,sbuff,sizeof(h) >> 1);
  GoString s1 = { sbuff, strlen(sbuff) };
  error = SKY_cipher_SHA256FromHex(s1,&h);
  cr_assert(error == SKY_ERROR);

  // Valid hex hash
  char sbuff1[300];
  strnhex(h,sbuff1,sizeof(h));
  GoString s2 = {sbuff1,strlen(sbuff1)};
  SHA256 h2;
  error = SKY_cipher_SHA256FromHex(s2,&h2);
  cr_assert(error == SKY_OK);
  cr_assert(eq(u8[32],h,h2));
}
>>>>>>> 5e2dc394

Test(hash,TestDoubleSHA256){
  unsigned char bbuff[130];
  GoSlice b = { bbuff, 0, 130 };
  randBytes(&b,128);
  SHA256 h;
  SHA256 tmp;
  SKY_cipher_DoubleSHA256(b,&h);
  cr_assert(not(eq(u8[32],tmp,h)));
  freshSumSHA256(b,&tmp);
  cr_assert(not(eq(u8[32],tmp,h)));
}

Test(hash,TestAddSHA256){

  unsigned char bbuff[130];
  GoSlice b = { bbuff, 0, 130 };
  randBytes(&b,128);
  SHA256 h;
  SKY_cipher_SumSHA256(b,&h);

  unsigned char cbuff[130];
  GoSlice c = { cbuff, 0, 130 };
  randBytes(&c,64);
  SHA256 i;
  SKY_cipher_SumSHA256(c,&i);

  SHA256 add;
  SHA256 tmp;

  SKY_cipher_AddSHA256(&h,&i,&add);

  cr_assert(not(eq(u8[32],add,tmp)));
  cr_assert(not(eq(u8[32],add,h)));
  cr_assert(not(eq(u8[32],add,i)));
}

Test(hash,TestXorSHA256){

  unsigned char bbuff[129],
  cbuff[129];
  GoSlice b = { bbuff, 0, 129 } ;
  GoSlice c = { cbuff, 0, 129 };
  SHA256 h, i;

  randBytes(&b,128);
  SKY_cipher_SumSHA256(b,&h);
  randBytes(&c,128);
  SKY_cipher_SumSHA256(c,&i);

  SHA256 tmp_xor1;
  SHA256 tmp_xor2;
  SHA256 tmp;

  SKY_cipher_SHA256_Xor(&h,&i,&tmp_xor1);
  SKY_cipher_SHA256_Xor(&i,&h,&tmp_xor2);

  cr_assert(not(eq(u8[32],tmp_xor1,h)));
  cr_assert(not(eq(u8[32],tmp_xor1,i)));
  cr_assert(not(eq(u8[32],tmp_xor1,tmp)));
  cr_assert(eq(u8[32],tmp_xor1,tmp_xor2));

}

Test(hash,TestMerkle){
<<<<<<< HEAD
// cr_fail("Not implement");

GoSlice tmp_slice;
randBytes(&tmp_slice,128);
SHA256 h;
SKY_cipher_SumSHA256(tmp_slice,&h);
// Single hash input returns hash
SHA256 tmp;
GoSlice_ list_sha256;
list_sha256.data = &h;
list_sha256.len = 1;
list_sha256.cap = 4;
SKY_cipher_Merkle(&list_sha256,&h);
SHA256 h2;


=======
  cr_fail("Not implement");

  // GoSlice tmp_slice;
  // randBytes(&tmp_slice,128);
  // SHA256 h;
  // SKY_cipher_SumSHA256(tmp_slice,&h);
  // Single hash input returns hash

  // SKY_cipher_Merkle()


  // // Single hash input returns hash

  // assert.Equal(t, Merkle([]SHA256{h}), h)
  // h2 := SumSHA256(randBytes(t, 128))
  // // 2 hashes should be AddSHA256 of them
  // assert.Equal(t, Merkle([]SHA256{h, h2}), AddSHA256(h, h2))
  // // 3 hashes should be Add(Add())
  // h3 := SumSHA256(randBytes(t, 128))
  // out := AddSHA256(AddSHA256(h, h2), AddSHA256(h3, SHA256{}))
  // assert.Equal(t, Merkle([]SHA256{h, h2, h3}), out)
  // // 4 hashes should be Add(Add())
  // h4 := SumSHA256(randBytes(t, 128))
  // out = AddSHA256(AddSHA256(h, h2), AddSHA256(h3, h4))
  // assert.Equal(t, Merkle([]SHA256{h, h2, h3, h4}), out)
  // // 5 hashes
  // h5 := SumSHA256(randBytes(t, 128))
  // out = AddSHA256(AddSHA256(h, h2), AddSHA256(h3, h4))
  // out = AddSHA256(out, AddSHA256(AddSHA256(h5, SHA256{}),
  // 	AddSHA256(SHA256{}, SHA256{})))
  // assert.Equal(t, Merkle([]SHA256{h, h2, h3, h4, h5}), out)
>>>>>>> 5e2dc394
}<|MERGE_RESOLUTION|>--- conflicted
+++ resolved
@@ -192,38 +192,6 @@
   cr_assert(eq(u8[32],h2,tmp_h2));
 }
 
-<<<<<<< HEAD
-// Test(hash,TestSHA256FromHex){
-// unsigned int error;
-// SHA256 tmp;
-//   // Invalid hex hash
-// GoString tmp_string = {"cawcd",5};
-// error = SKY_cipher_SHA256FromHex(tmp_string,&tmp);
-// cr_assert(error != SKY_OK);
-//   	// Truncated hex hash
-//   SHA256 h;
-//   unsigned char buff[130];
-//   char sbuff[300];
-//   GoSlice slice = { buff,0,130 };
-//   randBytes(&slice,128);
-//   SKY_cipher_SumSHA256(slice,&h);
-//   int len = sizeof(h);
-//   strnhex(h,sbuff,len/2);
-//   GoString s1 = { sbuff, strlen(sbuff) };
-//   error = SKY_cipher_SHA256FromHex(s1,&h);
-//   cr_assert(error != SKY_OK);
-
-//   // Valid hex hash
-//   // FIXME
-//   char sbuff1[32];
-//   strnhex(h,sbuff1,len);
-//   GoString s2 = {sbuff1,strlen(sbuff1)};
-//   SHA256 h2;
-//   error = SKY_cipher_SHA256FromHex(s2,&h2);
-//   cr_assert(eq(u8[sizeof(SHA256)],h,h2));
-//   cr_assert(error == SKY_OK);
-// }
-=======
 Test(hash,TestSHA256FromHex){
   unsigned int error;
   SHA256 tmp;
@@ -252,7 +220,7 @@
   cr_assert(error == SKY_OK);
   cr_assert(eq(u8[32],h,h2));
 }
->>>>>>> 5e2dc394
+
 
 Test(hash,TestDoubleSHA256){
   unsigned char bbuff[130];
@@ -317,55 +285,18 @@
 
 }
 
-Test(hash,TestMerkle){
-<<<<<<< HEAD
-// cr_fail("Not implement");
-
-GoSlice tmp_slice;
-randBytes(&tmp_slice,128);
-SHA256 h;
-SKY_cipher_SumSHA256(tmp_slice,&h);
-// Single hash input returns hash
-SHA256 tmp;
-GoSlice_ list_sha256;
-list_sha256.data = &h;
-list_sha256.len = 1;
-list_sha256.cap = 4;
-SKY_cipher_Merkle(&list_sha256,&h);
-SHA256 h2;
-
-
-=======
-  cr_fail("Not implement");
-
-  // GoSlice tmp_slice;
-  // randBytes(&tmp_slice,128);
-  // SHA256 h;
-  // SKY_cipher_SumSHA256(tmp_slice,&h);
-  // Single hash input returns hash
-
-  // SKY_cipher_Merkle()
-
-
-  // // Single hash input returns hash
-
-  // assert.Equal(t, Merkle([]SHA256{h}), h)
-  // h2 := SumSHA256(randBytes(t, 128))
-  // // 2 hashes should be AddSHA256 of them
-  // assert.Equal(t, Merkle([]SHA256{h, h2}), AddSHA256(h, h2))
-  // // 3 hashes should be Add(Add())
-  // h3 := SumSHA256(randBytes(t, 128))
-  // out := AddSHA256(AddSHA256(h, h2), AddSHA256(h3, SHA256{}))
-  // assert.Equal(t, Merkle([]SHA256{h, h2, h3}), out)
-  // // 4 hashes should be Add(Add())
-  // h4 := SumSHA256(randBytes(t, 128))
-  // out = AddSHA256(AddSHA256(h, h2), AddSHA256(h3, h4))
-  // assert.Equal(t, Merkle([]SHA256{h, h2, h3, h4}), out)
-  // // 5 hashes
-  // h5 := SumSHA256(randBytes(t, 128))
-  // out = AddSHA256(AddSHA256(h, h2), AddSHA256(h3, h4))
-  // out = AddSHA256(out, AddSHA256(AddSHA256(h5, SHA256{}),
-  // 	AddSHA256(SHA256{}, SHA256{})))
-  // assert.Equal(t, Merkle([]SHA256{h, h2, h3, h4, h5}), out)
->>>>>>> 5e2dc394
-}+// Test(hash,TestMerkle){
+// // cr_fail("Not implement");
+// GoSlice tmp_slice;
+// randBytes(&tmp_slice,128);
+// SHA256 h;
+// SKY_cipher_SumSHA256(tmp_slice,&h);
+// // Single hash input returns hash
+// SHA256 tmp;
+// GoSlice_ list_sha256;
+// list_sha256.data = &h;
+// list_sha256.len = 1;
+// list_sha256.cap = 4;
+// SKY_cipher_Merkle(&list_sha256,&h);
+// SHA256 h2;
+// }