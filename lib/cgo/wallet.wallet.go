--- conflicted
+++ resolved
@@ -20,18 +20,11 @@
 
 //export SKY_wallet_NewError
 func SKY_wallet_NewError(_err error) (____error_code uint32) {
-<<<<<<< HEAD
-	____error_code = 0
-	defer func() {
-		____error_code = catchApiPanic(____error_code, recover())
-	}()
-=======
-	____error_code = SKY_OK
-	defer func() {
-		____error_code = catchApiPanic(____error_code, recover())
-	}()
-	checkAPIReady()
->>>>>>> 75d6d997
+	____error_code = SKY_OK
+	defer func() {
+		____error_code = catchApiPanic(____error_code, recover())
+	}()
+	checkAPIReady()
 	err := _err
 	____return_err := wallet.NewError(err)
 	____error_code = libErrorCode(____return_err)
@@ -42,7 +35,7 @@
 
 //export SKY_wallet_NewWallet
 func SKY_wallet_NewWallet(_wltName string, _opts C.Options__Handle, _arg2 *C.Wallet__Handle) (____error_code uint32) {
-	____error_code = 0
+	____error_code = SKY_OK
 	defer func() {
 		____error_code = catchApiPanic(____error_code, recover())
 	}()
@@ -65,7 +58,7 @@
 
 //export SKY_wallet_Wallet_Lock
 func SKY_wallet_Wallet_Lock(_w C.Wallet__Handle, _password []byte, _cryptoType string) (____error_code uint32) {
-	____error_code = 0
+	____error_code = SKY_OK
 	defer func() {
 		____error_code = catchApiPanic(____error_code, recover())
 	}()
@@ -87,7 +80,7 @@
 
 //export SKY_wallet_Wallet_Unlock
 func SKY_wallet_Wallet_Unlock(_w C.Wallet__Handle, _password []byte, _arg1 *C.Wallet__Handle) (____error_code uint32) {
-	____error_code = 0
+	____error_code = SKY_OK
 	defer func() {
 		____error_code = catchApiPanic(____error_code, recover())
 	}()
@@ -109,7 +102,7 @@
 
 //export SKY_wallet_Load
 func SKY_wallet_Load(_wltFile string, _arg1 *C.Wallet__Handle) (____error_code uint32) {
-	____error_code = 0
+	____error_code = SKY_OK
 	defer func() {
 		____error_code = catchApiPanic(____error_code, recover())
 	}()
@@ -126,7 +119,7 @@
 
 //export SKY_wallet_Wallet_Save
 func SKY_wallet_Wallet_Save(_w C.Wallet__Handle, _dir string) (____error_code uint32) {
-	____error_code = 0
+	____error_code = SKY_OK
 	defer func() {
 		____error_code = catchApiPanic(____error_code, recover())
 	}()
@@ -147,7 +140,7 @@
 
 //export SKY_wallet_Wallet_Validate
 func SKY_wallet_Wallet_Validate(_w C.Wallet__Handle) (____error_code uint32) {
-	____error_code = 0
+	____error_code = SKY_OK
 	defer func() {
 		____error_code = catchApiPanic(____error_code, recover())
 	}()
@@ -167,11 +160,7 @@
 
 //export SKY_wallet_Wallet_Type
 func SKY_wallet_Wallet_Type(_w C.Wallet__Handle, _arg0 *C.GoString_) (____error_code uint32) {
-<<<<<<< HEAD
-	____error_code = 0
-=======
-	____error_code = SKY_OK
->>>>>>> 75d6d997
+	____error_code = SKY_OK
 	defer func() {
 		____error_code = catchApiPanic(____error_code, recover())
 	}()
@@ -189,11 +178,7 @@
 
 //export SKY_wallet_Wallet_Version
 func SKY_wallet_Wallet_Version(_w C.Wallet__Handle, _arg0 *C.GoString_) (____error_code uint32) {
-<<<<<<< HEAD
-	____error_code = 0
-=======
-	____error_code = SKY_OK
->>>>>>> 75d6d997
+	____error_code = SKY_OK
 	defer func() {
 		____error_code = catchApiPanic(____error_code, recover())
 	}()
@@ -211,11 +196,7 @@
 
 //export SKY_wallet_Wallet_Filename
 func SKY_wallet_Wallet_Filename(_w C.Wallet__Handle, _arg0 *C.GoString_) (____error_code uint32) {
-<<<<<<< HEAD
-	____error_code = 0
-=======
-	____error_code = SKY_OK
->>>>>>> 75d6d997
+	____error_code = SKY_OK
 	defer func() {
 		____error_code = catchApiPanic(____error_code, recover())
 	}()
@@ -233,11 +214,7 @@
 
 //export SKY_wallet_Wallet_Label
 func SKY_wallet_Wallet_Label(_w C.Wallet__Handle, _arg0 *C.GoString_) (____error_code uint32) {
-<<<<<<< HEAD
-	____error_code = 0
-=======
-	____error_code = SKY_OK
->>>>>>> 75d6d997
+	____error_code = SKY_OK
 	defer func() {
 		____error_code = catchApiPanic(____error_code, recover())
 	}()
@@ -255,11 +232,7 @@
 
 //export SKY_wallet_Wallet_IsEncrypted
 func SKY_wallet_Wallet_IsEncrypted(_w C.Wallet__Handle, _arg0 *bool) (____error_code uint32) {
-<<<<<<< HEAD
-	____error_code = 0
-=======
-	____error_code = SKY_OK
->>>>>>> 75d6d997
+	____error_code = SKY_OK
 	defer func() {
 		____error_code = catchApiPanic(____error_code, recover())
 	}()
@@ -277,7 +250,7 @@
 
 //export SKY_wallet_Wallet_GenerateAddresses
 func SKY_wallet_Wallet_GenerateAddresses(_w C.Wallet__Handle, _num uint64, _arg1 *C.GoSlice_) (____error_code uint32) {
-	____error_code = 0
+	____error_code = SKY_OK
 	defer func() {
 		____error_code = catchApiPanic(____error_code, recover())
 	}()
@@ -299,11 +272,7 @@
 
 //export SKY_wallet_Wallet_GetAddresses
 func SKY_wallet_Wallet_GetAddresses(_w C.Wallet__Handle, _arg0 *C.GoSlice_) (____error_code uint32) {
-<<<<<<< HEAD
-	____error_code = 0
-=======
-	____error_code = SKY_OK
->>>>>>> 75d6d997
+	____error_code = SKY_OK
 	defer func() {
 		____error_code = catchApiPanic(____error_code, recover())
 	}()
@@ -321,7 +290,7 @@
 
 //export SKY_wallet_Wallet_GetEntry
 func SKY_wallet_Wallet_GetEntry(_w C.Wallet__Handle, _a *C.cipher__Address, _arg1 *C.wallet__Entry, _arg2 *bool) (____error_code uint32) {
-	____error_code = 0
+	____error_code = SKY_OK
 	defer func() {
 		____error_code = catchApiPanic(____error_code, recover())
 	}()
@@ -341,7 +310,7 @@
 
 //export SKY_wallet_Wallet_AddEntry
 func SKY_wallet_Wallet_AddEntry(_w C.Wallet__Handle, _entry *C.wallet__Entry) (____error_code uint32) {
-	____error_code = 0
+	____error_code = SKY_OK
 	defer func() {
 		____error_code = catchApiPanic(____error_code, recover())
 	}()
@@ -362,7 +331,7 @@
 
 //export SKY_wallet_DistributeSpendHours
 func SKY_wallet_DistributeSpendHours(_inputHours, _nAddrs uint64, _haveChange bool, _arg2 *uint64, _arg3 *C.GoSlice_, _arg4 *uint64) (____error_code uint32) {
-	____error_code = 0
+	____error_code = SKY_OK
 	defer func() {
 		____error_code = catchApiPanic(____error_code, recover())
 	}()
@@ -380,7 +349,7 @@
 
 //export SKY_wallet_DistributeCoinHoursProportional
 func SKY_wallet_DistributeCoinHoursProportional(_coins []uint64, _hours uint64, _arg2 *C.GoSlice_) (____error_code uint32) {
-	____error_code = 0
+	____error_code = SKY_OK
 	defer func() {
 		____error_code = catchApiPanic(____error_code, recover())
 	}()
@@ -398,7 +367,7 @@
 
 //export SKY_wallet_NewUxBalances
 func SKY_wallet_NewUxBalances(_headTime uint64, _uxa *C.coin__UxArray, _arg2 *C.GoSlice_) (____error_code uint32) {
-	____error_code = 0
+	____error_code = SKY_OK
 	defer func() {
 		____error_code = catchApiPanic(____error_code, recover())
 	}()
@@ -416,7 +385,7 @@
 
 //export SKY_wallet_NewUxBalance
 func SKY_wallet_NewUxBalance(_headTime uint64, _ux *C.coin__UxOut, _arg2 *C.wallet__UxBalance) (____error_code uint32) {
-	____error_code = 0
+	____error_code = SKY_OK
 	defer func() {
 		____error_code = catchApiPanic(____error_code, recover())
 	}()
@@ -434,7 +403,7 @@
 
 //export SKY_wallet_ChooseSpendsMinimizeUxOuts
 func SKY_wallet_ChooseSpendsMinimizeUxOuts(_uxa []C.wallet__UxBalance, _coins, _hours uint64, _arg2 *C.GoSlice_) (____error_code uint32) {
-	____error_code = 0
+	____error_code = SKY_OK
 	defer func() {
 		____error_code = catchApiPanic(____error_code, recover())
 	}()
@@ -453,7 +422,7 @@
 
 //export SKY_wallet_ChooseSpendsMaximizeUxOuts
 func SKY_wallet_ChooseSpendsMaximizeUxOuts(_uxa []C.wallet__UxBalance, _coins, _hours uint64, _arg2 *C.GoSlice_) (____error_code uint32) {
-	____error_code = 0
+	____error_code = SKY_OK
 	defer func() {
 		____error_code = catchApiPanic(____error_code, recover())
 	}()
