package main

import (
	"unsafe"

	coin "github.com/skycoin/skycoin/src/coin"
	fee "github.com/skycoin/skycoin/src/util/fee"
)

/*

  #include <string.h>
  #include <stdlib.h>

  #include "skytypes.h"
*/
import "C"

//export SKY_fee_VerifyTransactionFee
func SKY_fee_VerifyTransactionFee(_t C.Transaction__Handle, _fee uint64, _burnFactor uint64) (____error_code uint32) {
	t, ok := lookupTransactionHandle(_t)
	if !ok {
		____error_code = SKY_BAD_HANDLE
		return
	}
	____return_err := fee.VerifyTransactionFee(t, _fee, _burnFactor)
	____error_code = libErrorCode(____return_err)
	if ____return_err == nil {
	}
	return
}

//export SKY_fee_VerifyTransactionFeeForHours
func SKY_fee_VerifyTransactionFeeForHours(_hours, _fee uint64, _burnFactor uint64) (____error_code uint32) {
	hours := _hours
	____return_err := fee.VerifyTransactionFeeForHours(hours, _fee, _burnFactor)
	____error_code = libErrorCode(____return_err)
	if ____return_err == nil {
	}
	return
}

//export SKY_fee_RequiredFee
func SKY_fee_RequiredFee(_hours uint64, _burnFactor uint64, _arg1 *uint64) (____error_code uint32) {
	hours := _hours
<<<<<<< HEAD
	burnFactor := _burnFactor
	__arg1 := fee.RequiredFee(hours, burnFactor)
=======
	__arg1 := fee.RequiredFee(hours, _burnFactor)
>>>>>>> dd3bd860
	*_arg1 = __arg1
	return
}

//export SKY_fee_RemainingHours
func SKY_fee_RemainingHours(_hours uint64, _burnFactor uint64, _arg1 *uint64) (____error_code uint32) {
	hours := _hours
<<<<<<< HEAD
	burnFactor := _burnFactor
	__arg1 := fee.RemainingHours(hours, burnFactor)
=======
	__arg1 := fee.RemainingHours(hours, _burnFactor)
>>>>>>> dd3bd860
	*_arg1 = __arg1
	return
}

//export SKY_fee_TransactionFee
func SKY_fee_TransactionFee(_tx C.Transaction__Handle, _headTime uint64, _inUxs *C.coin__UxArray, _arg3 *uint64) (____error_code uint32) {
	tx, ok := lookupTransactionHandle(_tx)
	if !ok {
		____error_code = SKY_BAD_HANDLE
		return
	}
	headTime := _headTime
	inUxs := *(*coin.UxArray)(unsafe.Pointer(_inUxs))
	__arg3, ____return_err := fee.TransactionFee(tx, headTime, inUxs)
	____error_code = libErrorCode(____return_err)
	if ____return_err == nil {
		*_arg3 = __arg3
	}
	return
}<|MERGE_RESOLUTION|>--- conflicted
+++ resolved
@@ -43,12 +43,7 @@
 //export SKY_fee_RequiredFee
 func SKY_fee_RequiredFee(_hours uint64, _burnFactor uint64, _arg1 *uint64) (____error_code uint32) {
 	hours := _hours
-<<<<<<< HEAD
-	burnFactor := _burnFactor
-	__arg1 := fee.RequiredFee(hours, burnFactor)
-=======
 	__arg1 := fee.RequiredFee(hours, _burnFactor)
->>>>>>> dd3bd860
 	*_arg1 = __arg1
 	return
 }
@@ -56,12 +51,7 @@
 //export SKY_fee_RemainingHours
 func SKY_fee_RemainingHours(_hours uint64, _burnFactor uint64, _arg1 *uint64) (____error_code uint32) {
 	hours := _hours
-<<<<<<< HEAD
-	burnFactor := _burnFactor
-	__arg1 := fee.RemainingHours(hours, burnFactor)
-=======
 	__arg1 := fee.RemainingHours(hours, _burnFactor)
->>>>>>> dd3bd860
 	*_arg1 = __arg1
 	return
 }
