package main

/*
#include <string.h>
#include <stdlib.h>

#include "skytypes.h"

*/
import "C"

import (
	"reflect"
	"unsafe"

	"github.com/skycoin/skycoin/src/cipher"
)

/**
 * Functions in github.com/skycoin/skycoin/src/cipher/address.go
 */

//export SKY_cipher_DecodeBase58Address
func SKY_cipher_DecodeBase58Address(_addr string, _arg1 *C.cipher__Address) (____error_code uint32) {
	____error_code = SKY_OK
	defer func() {
		____error_code = catchApiPanic(____error_code, recover())
	}()
	checkAPIReady()

	addr, err := cipher.DecodeBase58Address(_addr)
	____error_code = libErrorCode(err)
	if err == nil {
		*_arg1 = *(*C.cipher__Address)(unsafe.Pointer(&addr))
	}
	return
}

//export SKY_cipher_AddressFromBytes
func SKY_cipher_AddressFromBytes(_b []byte, _arg1 *C.cipher__Address) uint32 {
	addr, err := cipher.AddressFromBytes(_b)
	errcode := libErrorCode(err)
	if err == nil {
		*_arg1 = *(*C.cipher__Address)(unsafe.Pointer(&addr))
	}
	return errcode
}

//export SKY_cipher_AddressFromPubKey
func SKY_cipher_AddressFromPubKey(_pubKey *C.cipher__PubKey, _arg1 *C.cipher__Address) (____error_code uint32) {
	____error_code = SKY_OK
	defer func() {
		____error_code = catchApiPanic(____error_code, recover())
	}()
	checkAPIReady()

	pubKey := (*cipher.PubKey)(unsafe.Pointer(_pubKey))

	addr := cipher.AddressFromPubKey(*pubKey)
	*_arg1 = *(*C.cipher__Address)(unsafe.Pointer(&addr))
	return
}

//export SKY_cipher_AddressFromSecKey
<<<<<<< HEAD
func SKY_cipher_AddressFromSecKey(_secKey *C.cipher__SecKey, _arg1 *C.cipher__Address) (____error_code uint32) {
	____error_code = SKY_OK
	defer func() {
		____error_code = catchApiPanic(____error_code, recover())
	}()
	checkAPIReady()

	var secKey cipher.SecKey
	secKey = *(*cipher.SecKey)(unsafe.Pointer(_secKey))
	addr := cipher.AddressFromSecKey(secKey)
	*_arg1 = *(*C.cipher__Address)(unsafe.Pointer(&addr))
	return
}

//export SKY_cipher_BitcoinDecodeBase58Address
func SKY_cipher_BitcoinDecodeBase58Address(_addr string, _arg1 *C.cipher__Address) (____error_code uint32) {
	____error_code = SKY_OK
	defer func() {
		____error_code = catchApiPanic(____error_code, recover())
	}()
	checkAPIReady()

	addr, err := cipher.BitcoinDecodeBase58Address(_addr)
	____error_code = libErrorCode(err)
=======
func SKY_cipher_AddressFromSecKey(_secKey *C.cipher__SecKey, _arg1 *C.cipher__Address) uint32 {
	var secKey cipher.SecKey
	secKey = *(*cipher.SecKey)(unsafe.Pointer(_secKey))
	addr, err := cipher.AddressFromSecKey(secKey)
	errcode := libErrorCode(err)
>>>>>>> 47065c65
	if err == nil {
		*_arg1 = *(*C.cipher__Address)(unsafe.Pointer(&addr))
	}
	return
}

//export SKY_cipher_Address_Bytes
func SKY_cipher_Address_Bytes(_addr *C.cipher__Address, _arg0 *C.GoSlice_) (____error_code uint32) {
	____error_code = SKY_OK
	defer func() {
		____error_code = catchApiPanic(____error_code, recover())
	}()
	checkAPIReady()

	addr := (*cipher.Address)(unsafe.Pointer(_addr))
	bytes := addr.Bytes()
	copyToGoSlice(reflect.ValueOf(bytes), _arg0)
	return
}

<<<<<<< HEAD
//export SKY_cipher_Address_BitcoinBytes
func SKY_cipher_Address_BitcoinBytes(_addr *C.cipher__Address, _arg0 *C.GoSlice_) (____error_code uint32) {
	____error_code = SKY_OK
	defer func() {
		____error_code = catchApiPanic(____error_code, recover())
	}()
	checkAPIReady()

	addr := (*cipher.Address)(unsafe.Pointer(_addr))
	bytes := addr.BitcoinBytes()
	copyToGoSlice(reflect.ValueOf(bytes), _arg0)
	return
}

=======
>>>>>>> 47065c65
//export SKY_cipher_Address_Verify
func SKY_cipher_Address_Verify(_addr *C.cipher__Address, _key *C.cipher__PubKey) (____error_code uint32) {
	____error_code = SKY_OK
	defer func() {
		____error_code = catchApiPanic(____error_code, recover())
	}()
	checkAPIReady()

	addr := (*cipher.Address)(unsafe.Pointer(_addr))
	key := (*cipher.PubKey)(unsafe.Pointer(_key))
	err := addr.Verify(*key)
	____error_code = libErrorCode(err)
	return
}

//export SKY_cipher_Address_String
func SKY_cipher_Address_String(_addr *C.cipher__Address, _arg1 *C.GoString_) (____error_code uint32) {
	____error_code = SKY_OK
	defer func() {
		____error_code = catchApiPanic(____error_code, recover())
	}()
	checkAPIReady()

	addr := (*cipher.Address)(unsafe.Pointer(_addr))
	s := addr.String()
	copyString(s, _arg1)
	return
}

<<<<<<< HEAD
//export SKY_cipher_Address_BitcoinString
func SKY_cipher_Address_BitcoinString(_addr *C.cipher__Address, _arg1 *C.GoString_) (____error_code uint32) {
	____error_code = SKY_OK
	defer func() {
		____error_code = catchApiPanic(____error_code, recover())
	}()
	checkAPIReady()

	addr := (*cipher.Address)(unsafe.Pointer(_addr))
	s := addr.BitcoinString()
	copyString(s, _arg1)
	return
}

=======
>>>>>>> 47065c65
//export SKY_cipher_Address_Checksum
func SKY_cipher_Address_Checksum(_addr *C.cipher__Address, _arg0 *C.cipher__Checksum) (____error_code uint32) {
	____error_code = SKY_OK
	defer func() {
		____error_code = catchApiPanic(____error_code, recover())
	}()
	checkAPIReady()

	addr := (*cipher.Address)(unsafe.Pointer(_addr))
	cs := addr.Checksum()
	C.memcpy(unsafe.Pointer(_arg0), unsafe.Pointer(&cs[0]), C.size_t(len(cs)))
<<<<<<< HEAD
	return
}

//export SKY_cipher_Address_BitcoinChecksum
func SKY_cipher_Address_BitcoinChecksum(_addr *C.cipher__Address, _arg0 *C.cipher__Checksum) (____error_code uint32) {
	____error_code = SKY_OK
	defer func() {
		____error_code = catchApiPanic(____error_code, recover())
	}()
	checkAPIReady()

	addr := (*cipher.Address)(unsafe.Pointer(_addr))
	cs := addr.BitcoinChecksum()
	C.memcpy(unsafe.Pointer(_arg0), unsafe.Pointer(&cs[0]), C.size_t(len(cs)))
	return
}

/*
Bitcoin Functions
*/

//export SKY_cipher_BitcoinAddressFromPubkey
func SKY_cipher_BitcoinAddressFromPubkey(_pubkey *C.cipher__PubKey, _arg1 *C.GoString_) (____error_code uint32) {
	____error_code = SKY_OK
	defer func() {
		____error_code = catchApiPanic(____error_code, recover())
	}()
	checkAPIReady()

	pubkey := (*cipher.PubKey)(unsafe.Pointer(_pubkey))
	s := cipher.BitcoinAddressFromPubkey(*pubkey)
	copyString(s, _arg1)
	return
}

//export SKY_cipher_BitcoinWalletImportFormatFromSeckey
func SKY_cipher_BitcoinWalletImportFormatFromSeckey(_seckey *C.cipher__SecKey, _arg1 *C.GoString_) (____error_code uint32) {
	____error_code = SKY_OK
	defer func() {
		____error_code = catchApiPanic(____error_code, recover())
	}()
	checkAPIReady()

	seckey := (*cipher.SecKey)(unsafe.Pointer(_seckey))
	s := cipher.BitcoinWalletImportFormatFromSeckey(*seckey)
	copyString(s, _arg1)
	return
}

//export SKY_cipher_BitcoinAddressFromBytes
func SKY_cipher_BitcoinAddressFromBytes(_b []byte, _arg1 *C.cipher__Address) (____error_code uint32) {
	____error_code = SKY_OK
	defer func() {
		____error_code = catchApiPanic(____error_code, recover())
	}()
	checkAPIReady()

	addr, err := cipher.BitcoinAddressFromBytes(_b)
	errcode := libErrorCode(err)
	if err == nil {
		*_arg1 = *(*C.cipher__Address)(unsafe.Pointer(&addr))
	}
	____error_code = errcode
	return
}

//export SKY_cipher_SecKeyFromWalletImportFormat
func SKY_cipher_SecKeyFromWalletImportFormat(_input string, _arg1 *C.cipher__SecKey) (____error_code uint32) {
	____error_code = SKY_OK
	defer func() {
		____error_code = catchApiPanic(____error_code, recover())
	}()
	checkAPIReady()

	seckey, err := cipher.SecKeyFromWalletImportFormat(_input)
	errcode := libErrorCode(err)
	if err == nil {
		*_arg1 = *(*C.cipher__SecKey)(unsafe.Pointer(&seckey))
	}
	____error_code = errcode
	return
=======
>>>>>>> 47065c65
}<|MERGE_RESOLUTION|>--- conflicted
+++ resolved
@@ -37,13 +37,19 @@
 }
 
 //export SKY_cipher_AddressFromBytes
-func SKY_cipher_AddressFromBytes(_b []byte, _arg1 *C.cipher__Address) uint32 {
+func SKY_cipher_AddressFromBytes(_b []byte, _arg1 *C.cipher__Address) (____error_code uint32) {
+	____error_code = SKY_OK
+	defer func() {
+		____error_code = catchApiPanic(____error_code, recover())
+	}()
+	checkAPIReady()
+
 	addr, err := cipher.AddressFromBytes(_b)
-	errcode := libErrorCode(err)
+	____error_code := libErrorCode(err)
 	if err == nil {
 		*_arg1 = *(*C.cipher__Address)(unsafe.Pointer(&addr))
 	}
-	return errcode
+	return
 }
 
 //export SKY_cipher_AddressFromPubKey
@@ -62,7 +68,6 @@
 }
 
 //export SKY_cipher_AddressFromSecKey
-<<<<<<< HEAD
 func SKY_cipher_AddressFromSecKey(_secKey *C.cipher__SecKey, _arg1 *C.cipher__Address) (____error_code uint32) {
 	____error_code = SKY_OK
 	defer func() {
@@ -72,28 +77,8 @@
 
 	var secKey cipher.SecKey
 	secKey = *(*cipher.SecKey)(unsafe.Pointer(_secKey))
-	addr := cipher.AddressFromSecKey(secKey)
-	*_arg1 = *(*C.cipher__Address)(unsafe.Pointer(&addr))
-	return
-}
-
-//export SKY_cipher_BitcoinDecodeBase58Address
-func SKY_cipher_BitcoinDecodeBase58Address(_addr string, _arg1 *C.cipher__Address) (____error_code uint32) {
-	____error_code = SKY_OK
-	defer func() {
-		____error_code = catchApiPanic(____error_code, recover())
-	}()
-	checkAPIReady()
-
-	addr, err := cipher.BitcoinDecodeBase58Address(_addr)
+	addr, err := cipher.AddressFromSecKey(secKey)
 	____error_code = libErrorCode(err)
-=======
-func SKY_cipher_AddressFromSecKey(_secKey *C.cipher__SecKey, _arg1 *C.cipher__Address) uint32 {
-	var secKey cipher.SecKey
-	secKey = *(*cipher.SecKey)(unsafe.Pointer(_secKey))
-	addr, err := cipher.AddressFromSecKey(secKey)
-	errcode := libErrorCode(err)
->>>>>>> 47065c65
 	if err == nil {
 		*_arg1 = *(*C.cipher__Address)(unsafe.Pointer(&addr))
 	}
@@ -114,23 +99,6 @@
 	return
 }
 
-<<<<<<< HEAD
-//export SKY_cipher_Address_BitcoinBytes
-func SKY_cipher_Address_BitcoinBytes(_addr *C.cipher__Address, _arg0 *C.GoSlice_) (____error_code uint32) {
-	____error_code = SKY_OK
-	defer func() {
-		____error_code = catchApiPanic(____error_code, recover())
-	}()
-	checkAPIReady()
-
-	addr := (*cipher.Address)(unsafe.Pointer(_addr))
-	bytes := addr.BitcoinBytes()
-	copyToGoSlice(reflect.ValueOf(bytes), _arg0)
-	return
-}
-
-=======
->>>>>>> 47065c65
 //export SKY_cipher_Address_Verify
 func SKY_cipher_Address_Verify(_addr *C.cipher__Address, _key *C.cipher__PubKey) (____error_code uint32) {
 	____error_code = SKY_OK
@@ -160,23 +128,6 @@
 	return
 }
 
-<<<<<<< HEAD
-//export SKY_cipher_Address_BitcoinString
-func SKY_cipher_Address_BitcoinString(_addr *C.cipher__Address, _arg1 *C.GoString_) (____error_code uint32) {
-	____error_code = SKY_OK
-	defer func() {
-		____error_code = catchApiPanic(____error_code, recover())
-	}()
-	checkAPIReady()
-
-	addr := (*cipher.Address)(unsafe.Pointer(_addr))
-	s := addr.BitcoinString()
-	copyString(s, _arg1)
-	return
-}
-
-=======
->>>>>>> 47065c65
 //export SKY_cipher_Address_Checksum
 func SKY_cipher_Address_Checksum(_addr *C.cipher__Address, _arg0 *C.cipher__Checksum) (____error_code uint32) {
 	____error_code = SKY_OK
@@ -188,88 +139,5 @@
 	addr := (*cipher.Address)(unsafe.Pointer(_addr))
 	cs := addr.Checksum()
 	C.memcpy(unsafe.Pointer(_arg0), unsafe.Pointer(&cs[0]), C.size_t(len(cs)))
-<<<<<<< HEAD
 	return
-}
-
-//export SKY_cipher_Address_BitcoinChecksum
-func SKY_cipher_Address_BitcoinChecksum(_addr *C.cipher__Address, _arg0 *C.cipher__Checksum) (____error_code uint32) {
-	____error_code = SKY_OK
-	defer func() {
-		____error_code = catchApiPanic(____error_code, recover())
-	}()
-	checkAPIReady()
-
-	addr := (*cipher.Address)(unsafe.Pointer(_addr))
-	cs := addr.BitcoinChecksum()
-	C.memcpy(unsafe.Pointer(_arg0), unsafe.Pointer(&cs[0]), C.size_t(len(cs)))
-	return
-}
-
-/*
-Bitcoin Functions
-*/
-
-//export SKY_cipher_BitcoinAddressFromPubkey
-func SKY_cipher_BitcoinAddressFromPubkey(_pubkey *C.cipher__PubKey, _arg1 *C.GoString_) (____error_code uint32) {
-	____error_code = SKY_OK
-	defer func() {
-		____error_code = catchApiPanic(____error_code, recover())
-	}()
-	checkAPIReady()
-
-	pubkey := (*cipher.PubKey)(unsafe.Pointer(_pubkey))
-	s := cipher.BitcoinAddressFromPubkey(*pubkey)
-	copyString(s, _arg1)
-	return
-}
-
-//export SKY_cipher_BitcoinWalletImportFormatFromSeckey
-func SKY_cipher_BitcoinWalletImportFormatFromSeckey(_seckey *C.cipher__SecKey, _arg1 *C.GoString_) (____error_code uint32) {
-	____error_code = SKY_OK
-	defer func() {
-		____error_code = catchApiPanic(____error_code, recover())
-	}()
-	checkAPIReady()
-
-	seckey := (*cipher.SecKey)(unsafe.Pointer(_seckey))
-	s := cipher.BitcoinWalletImportFormatFromSeckey(*seckey)
-	copyString(s, _arg1)
-	return
-}
-
-//export SKY_cipher_BitcoinAddressFromBytes
-func SKY_cipher_BitcoinAddressFromBytes(_b []byte, _arg1 *C.cipher__Address) (____error_code uint32) {
-	____error_code = SKY_OK
-	defer func() {
-		____error_code = catchApiPanic(____error_code, recover())
-	}()
-	checkAPIReady()
-
-	addr, err := cipher.BitcoinAddressFromBytes(_b)
-	errcode := libErrorCode(err)
-	if err == nil {
-		*_arg1 = *(*C.cipher__Address)(unsafe.Pointer(&addr))
-	}
-	____error_code = errcode
-	return
-}
-
-//export SKY_cipher_SecKeyFromWalletImportFormat
-func SKY_cipher_SecKeyFromWalletImportFormat(_input string, _arg1 *C.cipher__SecKey) (____error_code uint32) {
-	____error_code = SKY_OK
-	defer func() {
-		____error_code = catchApiPanic(____error_code, recover())
-	}()
-	checkAPIReady()
-
-	seckey, err := cipher.SecKeyFromWalletImportFormat(_input)
-	errcode := libErrorCode(err)
-	if err == nil {
-		*_arg1 = *(*C.cipher__SecKey)(unsafe.Pointer(&seckey))
-	}
-	____error_code = errcode
-	return
-=======
->>>>>>> 47065c65
 }