--- conflicted
+++ resolved
@@ -79,22 +79,6 @@
 	__arg1 := cipher.NewPubKey(b)
 	copyToBuffer(reflect.ValueOf(__arg1[:]), unsafe.Pointer(_arg1), uint(SizeofPubKey))
 	return
-<<<<<<< HEAD
-}
-
-//export SKY_cipher_MustPubKeyFromHex
-func SKY_cipher_MustPubKeyFromHex(_s string, _arg1 *C.cipher__PubKey) (errcode uint32) {
-	errcode = SKY_OK
-	defer func() {
-		errcode = catchApiPanic(errcode, recover())
-	}()
-	checkAPIReady()
-	s := _s
-	__arg1 := cipher.MustPubKeyFromHex(s)
-	copyToBuffer(reflect.ValueOf(__arg1[:]), unsafe.Pointer(_arg1), uint(SizeofPubKey))
-	return
-=======
->>>>>>> 75d6d997
 }
 
 //export SKY_cipher_PubKeyFromHex
@@ -206,23 +190,6 @@
 	__arg1 := cipher.NewSecKey(b)
 	copyToBuffer(reflect.ValueOf(__arg1[:]), unsafe.Pointer(_arg1), uint(SizeofSecKey))
 	return
-<<<<<<< HEAD
-}
-
-//export SKY_cipher_MustSecKeyFromHex
-func SKY_cipher_MustSecKeyFromHex(_s string, _arg1 *C.cipher__SecKey) (____error_code uint32) {
-	____error_code = 0
-	defer func() {
-		____error_code = catchApiPanic(____error_code, recover())
-	}()
-	checkAPIReady()
-	s := _s
-	__arg1 := cipher.MustSecKeyFromHex(s)
-	copyToBuffer(reflect.ValueOf(__arg1[:]), unsafe.Pointer(_arg1), uint(SizeofSecKey))
-	____error_code = SKY_OK
-	return
-=======
->>>>>>> 75d6d997
 }
 
 //export SKY_cipher_SecKeyFromHex
@@ -296,22 +263,6 @@
 	__arg1 := cipher.NewSig(b)
 	copyToBuffer(reflect.ValueOf(__arg1[:]), unsafe.Pointer(_arg1), uint(SizeofSig))
 	return
-<<<<<<< HEAD
-}
-
-//export SKY_cipher_MustSigFromHex
-func SKY_cipher_MustSigFromHex(_s string, _arg1 *C.cipher__Sig) (____error_code uint32) {
-	____error_code = SKY_OK
-	defer func() {
-		____error_code = catchApiPanic(____error_code, recover())
-	}()
-	checkAPIReady()
-	s := _s
-	__arg1 := cipher.MustSigFromHex(s)
-	copyToBuffer(reflect.ValueOf(__arg1[:]), unsafe.Pointer(_arg1), uint(SizeofSig))
-	return
-=======
->>>>>>> 75d6d997
 }
 
 //export SKY_cipher_SigFromHex
